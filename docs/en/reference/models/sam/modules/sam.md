<<<<<<< HEAD
---
description: Discover the Ultralytics Sam module for object segmentation. Learn about its components, such as image encoders and mask decoders, in this comprehensive guide.
keywords: Ultralytics, Sam Module, object segmentation, image encoder, mask decoder, prompt encoder, AI, machine learning
---

# Reference for `ultralytics/models/sam/modules/sam.py`

!!! Note

    This file is available at [https://github.com/ultralytics/ultralytics/blob/main/ultralytics/models/sam/modules/sam.py](https://github.com/ultralytics/ultralytics/blob/main/ultralytics/models/sam/modules/sam.py). If you spot a problem please help fix it by [contributing](https://docs.ultralytics.com/help/contributing/) a [Pull Request](https://github.com/ultralytics/ultralytics/edit/main/ultralytics/models/sam/modules/sam.py) 🛠️. Thank you 🙏!

<br><br>

## ::: ultralytics.models.sam.modules.sam.Sam

<br><br>
=======
---
description: Discover the Ultralytics SAM module for object segmentation. Learn about its components, such as image encoders and mask decoders, in this comprehensive guide.
keywords: Ultralytics, SAM Module, object segmentation, image encoder, mask decoder, prompt encoder, AI, machine learning
---

# Reference for `ultralytics/models/sam/modules/sam.py`

!!! Note

    This file is available at [https://github.com/ultralytics/ultralytics/blob/main/ultralytics/models/sam/modules/sam.py](https://github.com/ultralytics/ultralytics/blob/main/ultralytics/models/sam/modules/sam.py). If you spot a problem please help fix it by [contributing](https://docs.ultralytics.com/help/contributing/) a [Pull Request](https://github.com/ultralytics/ultralytics/edit/main/ultralytics/models/sam/modules/sam.py) 🛠️. Thank you 🙏!

<br>

## ::: ultralytics.models.sam.modules.sam.SAMModel

<br><br>
>>>>>>> 9f22f451
<|MERGE_RESOLUTION|>--- conflicted
+++ resolved
@@ -1,21 +1,3 @@
-<<<<<<< HEAD
----
-description: Discover the Ultralytics Sam module for object segmentation. Learn about its components, such as image encoders and mask decoders, in this comprehensive guide.
-keywords: Ultralytics, Sam Module, object segmentation, image encoder, mask decoder, prompt encoder, AI, machine learning
----
-
-# Reference for `ultralytics/models/sam/modules/sam.py`
-
-!!! Note
-
-    This file is available at [https://github.com/ultralytics/ultralytics/blob/main/ultralytics/models/sam/modules/sam.py](https://github.com/ultralytics/ultralytics/blob/main/ultralytics/models/sam/modules/sam.py). If you spot a problem please help fix it by [contributing](https://docs.ultralytics.com/help/contributing/) a [Pull Request](https://github.com/ultralytics/ultralytics/edit/main/ultralytics/models/sam/modules/sam.py) 🛠️. Thank you 🙏!
-
-<br><br>
-
-## ::: ultralytics.models.sam.modules.sam.Sam
-
-<br><br>
-=======
 ---
 description: Discover the Ultralytics SAM module for object segmentation. Learn about its components, such as image encoders and mask decoders, in this comprehensive guide.
 keywords: Ultralytics, SAM Module, object segmentation, image encoder, mask decoder, prompt encoder, AI, machine learning
@@ -31,5 +13,4 @@
 
 ## ::: ultralytics.models.sam.modules.sam.SAMModel
 
-<br><br>
->>>>>>> 9f22f451
+<br><br>