--- conflicted
+++ resolved
@@ -1,4 +1,3 @@
-<<<<<<< HEAD
 ---
 comments: true
 description: Discover FastSAM, a real-time CNN-based solution for segmenting any object in an image. Efficient, competitive, and ideal for various vision tasks.
@@ -67,7 +66,6 @@
 
         ```python
         from ultralytics import FastSAM
-        from ultralytics.models.fastsam import FastSAMPrompt
 
         # Define an inference source
         source = "path/to/bus.jpg"
@@ -78,23 +76,17 @@
         # Run inference on an image
         everything_results = model(source, device="cpu", retina_masks=True, imgsz=1024, conf=0.4, iou=0.9)
 
-        # Prepare a Prompt Process object
-        prompt_process = FastSAMPrompt(source, everything_results, device="cpu")
-
-        # Everything prompt
-        ann = prompt_process.everything_prompt()
-
-        # Bbox default shape [0,0,0,0] -> [x1,y1,x2,y2]
-        ann = prompt_process.box_prompt(bbox=[200, 200, 300, 300])
-
-        # Text prompt
-        ann = prompt_process.text_prompt(text="a photo of a dog")
-
-        # Point prompt
-        # points default [[0,0]] [[x1,y1],[x2,y2]]
-        # point_label default [0] [1,0] 0:background, 1:foreground
-        ann = prompt_process.point_prompt(points=[[200, 200]], pointlabel=[1])
-        prompt_process.plot(annotations=ann, output="./")
+        # Run inference with bboxes prompt
+        results = model(source, bboxes=[439, 437, 524, 709])
+
+        # Run inference with points prompt
+        results = model(source, points=[[200, 200]], labels=[1])
+
+        # Run inference with texts prompt
+        results = model(source, texts="a photo of a dog")
+
+        # Run inference with bboxes and points and texts prompt at the same time
+        results = model(source, bboxes=[439, 437, 524, 709], points=[[200, 200]], labels=[1], texts="a photo of a dog")
         ```
 
     === "CLI"
@@ -105,6 +97,32 @@
         ```
 
 This snippet demonstrates the simplicity of loading a pre-trained model and running a prediction on an image.
+
+!!! Example "FastSAMPredictor example"
+
+    This way you can run inference on image and get all the segment `results` once and run prompts inference multiple times without running inference multiple times.
+
+    === "Prompt inference"
+
+        ```python
+        from ultralytics.models.fastsam import FastSAMPredictor
+
+        # Create FastSAMPredictor
+        overrides = dict(conf=0.25, task="segment", mode="predict", model="FastSAM-s.pt", save=False, imgsz=1024)
+        predictor = FastSAMPredictor(overrides=overrides)
+
+        # Segment everything
+        everything_results = predictor("ultralytics/assets/bus.jpg")
+
+        # Prompt inference
+        bbox_results = predictor.prompt(everything_results, bboxes=[[200, 200, 300, 300]])
+        point_results = predictor.prompt(everything_results, points=[200, 200])
+        text_results = predictor.prompt(everything_results, texts="a photo of a dog")
+        ```
+
+!!! Note
+
+    All the returned `results` in above examples are [Results](../modes/predict.md#working-with-results) object which allows access predicted masks and source image easily.
 
 ### Val Usage
 
@@ -267,7 +285,6 @@
 
 ```python
 from ultralytics import FastSAM
-from ultralytics.models.fastsam import FastSAMPrompt
 
 # Define an inference source
 source = "path/to/bus.jpg"
@@ -278,21 +295,17 @@
 # Run inference on an image
 everything_results = model(source, device="cpu", retina_masks=True, imgsz=1024, conf=0.4, iou=0.9)
 
-# Prepare a Prompt Process object
-prompt_process = FastSAMPrompt(source, everything_results, device="cpu")
-
-# Everything prompt
-ann = prompt_process.everything_prompt()
-
-# Bounding box prompt
-ann = prompt_process.box_prompt(bbox=[200, 200, 300, 300])
-
-# Text prompt
-ann = prompt_process.text_prompt(text="a photo of a dog")
-
-# Point prompt
-ann = prompt_process.point_prompt(points=[[200, 200]], pointlabel=[1])
-prompt_process.plot(annotations=ann, output="./")
+# Run inference with bboxes prompt
+results = model(source, bboxes=[439, 437, 524, 709])
+
+# Run inference with points prompt
+results = model(source, points=[[200, 200]], labels=[1])
+
+# Run inference with texts prompt
+results = model(source, texts="a photo of a dog")
+
+# Run inference with bboxes and points and texts prompt at the same time
+results = model(source, bboxes=[439, 437, 524, 709], points=[[200, 200]], labels=[1], texts="a photo of a dog")
 ```
 
 For more details on inference methods, check the [Predict Usage](#predict-usage) section of the documentation.
@@ -306,328 +319,4 @@
 - **Text Prompt**: Uses a descriptive text to segment objects matching the description.
 - **Point Prompt**: Segments objects near specific user-defined points.
 
-This flexibility allows FastSAM to adapt to a wide range of user interaction scenarios, enhancing its utility across different applications. For more information on using these prompts, refer to the [Key Features](#key-features) section.
-=======
----
-comments: true
-description: Discover FastSAM, a real-time CNN-based solution for segmenting any object in an image. Efficient, competitive, and ideal for various vision tasks.
-keywords: FastSAM, Fast Segment Anything Model, Ultralytics, real-time segmentation, CNN, YOLOv8-seg, object segmentation, image processing, computer vision
----
-
-# Fast Segment Anything Model (FastSAM)
-
-The Fast Segment Anything Model (FastSAM) is a novel, real-time CNN-based solution for the Segment Anything task. This task is designed to segment any object within an image based on various possible user interaction prompts. FastSAM significantly reduces computational demands while maintaining competitive performance, making it a practical choice for a variety of vision tasks.
-
-<p align="center">
-  <br>
-  <iframe loading="lazy" width="720" height="405" src="https://www.youtube.com/embed/F7db-EHhxss"
-    title="YouTube video player" frameborder="0"
-    allow="accelerometer; autoplay; clipboard-write; encrypted-media; gyroscope; picture-in-picture; web-share"
-    allowfullscreen>
-  </iframe>
-  <br>
-  <strong>Watch:</strong> Object Tracking using FastSAM with Ultralytics
-</p>
-
-## Model Architecture
-
-![Fast Segment Anything Model (FastSAM) architecture overview](https://user-images.githubusercontent.com/26833433/248551984-d98f0f6d-7535-45d0-b380-2e1440b52ad7.jpg)
-
-## Overview
-
-FastSAM is designed to address the limitations of the [Segment Anything Model (SAM)](sam.md), a heavy Transformer model with substantial computational resource requirements. The FastSAM decouples the segment anything task into two sequential stages: all-instance segmentation and prompt-guided selection. The first stage uses [YOLOv8-seg](../tasks/segment.md) to produce the segmentation masks of all instances in the image. In the second stage, it outputs the region-of-interest corresponding to the prompt.
-
-## Key Features
-
-1. **Real-time Solution:** By leveraging the computational efficiency of CNNs, FastSAM provides a real-time solution for the segment anything task, making it valuable for industrial applications that require quick results.
-
-2. **Efficiency and Performance:** FastSAM offers a significant reduction in computational and resource demands without compromising on performance quality. It achieves comparable performance to SAM but with drastically reduced computational resources, enabling real-time application.
-
-3. **Prompt-guided Segmentation:** FastSAM can segment any object within an image guided by various possible user interaction prompts, providing flexibility and adaptability in different scenarios.
-
-4. **Based on YOLOv8-seg:** FastSAM is based on [YOLOv8-seg](../tasks/segment.md), an object detector equipped with an instance segmentation branch. This allows it to effectively produce the segmentation masks of all instances in an image.
-
-5. **Competitive Results on Benchmarks:** On the object proposal task on MS COCO, FastSAM achieves high scores at a significantly faster speed than [SAM](sam.md) on a single NVIDIA RTX 3090, demonstrating its efficiency and capability.
-
-6. **Practical Applications:** The proposed approach provides a new, practical solution for a large number of vision tasks at a really high speed, tens or hundreds of times faster than current methods.
-
-7. **Model Compression Feasibility:** FastSAM demonstrates the feasibility of a path that can significantly reduce the computational effort by introducing an artificial prior to the structure, thus opening new possibilities for large model architecture for general vision tasks.
-
-## Available Models, Supported Tasks, and Operating Modes
-
-This table presents the available models with their specific pre-trained weights, the tasks they support, and their compatibility with different operating modes like [Inference](../modes/predict.md), [Validation](../modes/val.md), [Training](../modes/train.md), and [Export](../modes/export.md), indicated by ✅ emojis for supported modes and ❌ emojis for unsupported modes.
-
-| Model Type | Pre-trained Weights                                                                         | Tasks Supported                              | Inference | Validation | Training | Export |
-| ---------- | ------------------------------------------------------------------------------------------- | -------------------------------------------- | --------- | ---------- | -------- | ------ |
-| FastSAM-s  | [FastSAM-s.pt](https://github.com/ultralytics/assets/releases/download/v8.2.0/FastSAM-s.pt) | [Instance Segmentation](../tasks/segment.md) | ✅        | ❌         | ❌       | ✅     |
-| FastSAM-x  | [FastSAM-x.pt](https://github.com/ultralytics/assets/releases/download/v8.2.0/FastSAM-x.pt) | [Instance Segmentation](../tasks/segment.md) | ✅        | ❌         | ❌       | ✅     |
-
-## Usage Examples
-
-The FastSAM models are easy to integrate into your Python applications. Ultralytics provides user-friendly Python API and CLI commands to streamline development.
-
-### Predict Usage
-
-To perform object detection on an image, use the `predict` method as shown below:
-
-!!! Example
-
-    === "Python"
-
-        ```python
-        from ultralytics import FastSAM
-
-        # Define an inference source
-        source = "path/to/bus.jpg"
-
-        # Create a FastSAM model
-        model = FastSAM("FastSAM-s.pt")  # or FastSAM-x.pt
-
-        # Run inference on an image
-        everything_results = model(source, device="cpu", retina_masks=True, imgsz=1024, conf=0.4, iou=0.9)
-
-        # Run inference with bboxes prompt
-        results = model(source, bboxes=[439, 437, 524, 709])
-
-        # Run inference with points prompt
-        results = model(source, points=[[200, 200]], labels=[1])
-
-        # Run inference with texts prompt
-        results = model(source, texts="a photo of a dog")
-
-        # Run inference with bboxes and points and texts prompt at the same time
-        results = model(source, bboxes=[439, 437, 524, 709], points=[[200, 200]], labels=[1], texts="a photo of a dog")
-        ```
-
-    === "CLI"
-
-        ```bash
-        # Load a FastSAM model and segment everything with it
-        yolo segment predict model=FastSAM-s.pt source=path/to/bus.jpg imgsz=640
-        ```
-
-This snippet demonstrates the simplicity of loading a pre-trained model and running a prediction on an image.
-
-!!! Example "FastSAMPredictor example"
-
-    This way you can run inference on image and get all the segment `results` once and run prompts inference multiple times without running inference multiple times.
-
-    === "Prompt inference"
-
-        ```python
-        from ultralytics.models.fastsam import FastSAMPredictor
-
-        # Create FastSAMPredictor
-        overrides = dict(conf=0.25, task="segment", mode="predict", model="FastSAM-s.pt", save=False, imgsz=1024)
-        predictor = FastSAMPredictor(overrides=overrides)
-
-        # Segment everything
-        everything_results = predictor("ultralytics/assets/bus.jpg")
-
-        # Prompt inference
-        bbox_results = predictor.prompt(everything_results, bboxes=[[200, 200, 300, 300]])
-        point_results = predictor.prompt(everything_results, points=[200, 200])
-        text_results = predictor.prompt(everything_results, texts="a photo of a dog")
-        ```
-
-!!! Note
-
-    All the returned `results` in above examples are [Results](../modes/predict.md#working-with-results) object which allows access predicted masks and source image easily.
-
-### Val Usage
-
-Validation of the model on a dataset can be done as follows:
-
-!!! Example
-
-    === "Python"
-
-        ```python
-        from ultralytics import FastSAM
-
-        # Create a FastSAM model
-        model = FastSAM("FastSAM-s.pt")  # or FastSAM-x.pt
-
-        # Validate the model
-        results = model.val(data="coco8-seg.yaml")
-        ```
-
-    === "CLI"
-
-        ```bash
-        # Load a FastSAM model and validate it on the COCO8 example dataset at image size 640
-        yolo segment val model=FastSAM-s.pt data=coco8.yaml imgsz=640
-        ```
-
-Please note that FastSAM only supports detection and segmentation of a single class of object. This means it will recognize and segment all objects as the same class. Therefore, when preparing the dataset, you need to convert all object category IDs to 0.
-
-### Track Usage
-
-To perform object tracking on an image, use the `track` method as shown below:
-
-!!! Example
-
-    === "Python"
-
-        ```python
-        from ultralytics import FastSAM
-
-        # Create a FastSAM model
-        model = FastSAM("FastSAM-s.pt")  # or FastSAM-x.pt
-
-        # Track with a FastSAM model on a video
-        results = model.track(source="path/to/video.mp4", imgsz=640)
-        ```
-
-    === "CLI"
-
-        ```bash
-        yolo segment track model=FastSAM-s.pt source="path/to/video/file.mp4" imgsz=640
-        ```
-
-## FastSAM official Usage
-
-FastSAM is also available directly from the [https://github.com/CASIA-IVA-Lab/FastSAM](https://github.com/CASIA-IVA-Lab/FastSAM) repository. Here is a brief overview of the typical steps you might take to use FastSAM:
-
-### Installation
-
-1. Clone the FastSAM repository:
-
-    ```shell
-    git clone https://github.com/CASIA-IVA-Lab/FastSAM.git
-    ```
-
-2. Create and activate a Conda environment with Python 3.9:
-
-    ```shell
-    conda create -n FastSAM python=3.9
-    conda activate FastSAM
-    ```
-
-3. Navigate to the cloned repository and install the required packages:
-
-    ```shell
-    cd FastSAM
-    pip install -r requirements.txt
-    ```
-
-4. Install the CLIP model:
-    ```shell
-    pip install git+https://github.com/ultralytics/CLIP.git
-    ```
-
-### Example Usage
-
-1. Download a [model checkpoint](https://drive.google.com/file/d/1m1sjY4ihXBU1fZXdQ-Xdj-mDltW-2Rqv/view?usp=sharing).
-
-2. Use FastSAM for inference. Example commands:
-
-    - Segment everything in an image:
-
-        ```shell
-        python Inference.py --model_path ./weights/FastSAM.pt --img_path ./images/dogs.jpg
-        ```
-
-    - Segment specific objects using text prompt:
-
-        ```shell
-        python Inference.py --model_path ./weights/FastSAM.pt --img_path ./images/dogs.jpg --text_prompt "the yellow dog"
-        ```
-
-    - Segment objects within a bounding box (provide box coordinates in xywh format):
-
-        ```shell
-        python Inference.py --model_path ./weights/FastSAM.pt --img_path ./images/dogs.jpg --box_prompt "[570,200,230,400]"
-        ```
-
-    - Segment objects near specific points:
-        ```shell
-        python Inference.py --model_path ./weights/FastSAM.pt --img_path ./images/dogs.jpg --point_prompt "[[520,360],[620,300]]" --point_label "[1,0]"
-        ```
-
-Additionally, you can try FastSAM through a [Colab demo](https://colab.research.google.com/drive/1oX14f6IneGGw612WgVlAiy91UHwFAvr9?usp=sharing) or on the [HuggingFace web demo](https://huggingface.co/spaces/An-619/FastSAM) for a visual experience.
-
-## Citations and Acknowledgements
-
-We would like to acknowledge the FastSAM authors for their significant contributions in the field of real-time instance segmentation:
-
-!!! Quote ""
-
-    === "BibTeX"
-
-      ```bibtex
-      @misc{zhao2023fast,
-            title={Fast Segment Anything},
-            author={Xu Zhao and Wenchao Ding and Yongqi An and Yinglong Du and Tao Yu and Min Li and Ming Tang and Jinqiao Wang},
-            year={2023},
-            eprint={2306.12156},
-            archivePrefix={arXiv},
-            primaryClass={cs.CV}
-      }
-      ```
-
-The original FastSAM paper can be found on [arXiv](https://arxiv.org/abs/2306.12156). The authors have made their work publicly available, and the codebase can be accessed on [GitHub](https://github.com/CASIA-IVA-Lab/FastSAM). We appreciate their efforts in advancing the field and making their work accessible to the broader community.
-
-## FAQ
-
-### What is FastSAM and how does it differ from SAM?
-
-FastSAM, short for Fast Segment Anything Model, is a real-time convolutional neural network (CNN)-based solution designed to reduce computational demands while maintaining high performance in object segmentation tasks. Unlike the Segment Anything Model (SAM), which uses a heavier Transformer-based architecture, FastSAM leverages [Ultralytics YOLOv8-seg](../tasks/segment.md) for efficient instance segmentation in two stages: all-instance segmentation followed by prompt-guided selection.
-
-### How does FastSAM achieve real-time segmentation performance?
-
-FastSAM achieves real-time segmentation by decoupling the segmentation task into all-instance segmentation with YOLOv8-seg and prompt-guided selection stages. By utilizing the computational efficiency of CNNs, FastSAM offers significant reductions in computational and resource demands while maintaining competitive performance. This dual-stage approach enables FastSAM to deliver fast and efficient segmentation suitable for applications requiring quick results.
-
-### What are the practical applications of FastSAM?
-
-FastSAM is practical for a variety of computer vision tasks that require real-time segmentation performance. Applications include:
-
-- Industrial automation for quality control and assurance
-- Real-time video analysis for security and surveillance
-- Autonomous vehicles for object detection and segmentation
-- Medical imaging for precise and quick segmentation tasks
-
-Its ability to handle various user interaction prompts makes FastSAM adaptable and flexible for diverse scenarios.
-
-### How do I use the FastSAM model for inference in Python?
-
-To use FastSAM for inference in Python, you can follow the example below:
-
-```python
-from ultralytics import FastSAM
-
-# Define an inference source
-source = "path/to/bus.jpg"
-
-# Create a FastSAM model
-model = FastSAM("FastSAM-s.pt")  # or FastSAM-x.pt
-
-# Run inference on an image
-everything_results = model(source, device="cpu", retina_masks=True, imgsz=1024, conf=0.4, iou=0.9)
-
-# Run inference with bboxes prompt
-results = model(source, bboxes=[439, 437, 524, 709])
-
-# Run inference with points prompt
-results = model(source, points=[[200, 200]], labels=[1])
-
-# Run inference with texts prompt
-results = model(source, texts="a photo of a dog")
-
-# Run inference with bboxes and points and texts prompt at the same time
-results = model(source, bboxes=[439, 437, 524, 709], points=[[200, 200]], labels=[1], texts="a photo of a dog")
-```
-
-For more details on inference methods, check the [Predict Usage](#predict-usage) section of the documentation.
-
-### What types of prompts does FastSAM support for segmentation tasks?
-
-FastSAM supports multiple prompt types for guiding the segmentation tasks:
-
-- **Everything Prompt**: Generates segmentation for all visible objects.
-- **Bounding Box (BBox) Prompt**: Segments objects within a specified bounding box.
-- **Text Prompt**: Uses a descriptive text to segment objects matching the description.
-- **Point Prompt**: Segments objects near specific user-defined points.
-
-This flexibility allows FastSAM to adapt to a wide range of user interaction scenarios, enhancing its utility across different applications. For more information on using these prompts, refer to the [Key Features](#key-features) section.
->>>>>>> 9f22f451
+This flexibility allows FastSAM to adapt to a wide range of user interaction scenarios, enhancing its utility across different applications. For more information on using these prompts, refer to the [Key Features](#key-features) section.