--- conflicted
+++ resolved
@@ -1,4 +1,3 @@
-<<<<<<< HEAD
 ---
 comments: true
 description: Learn about Ultralytics YOLO format for pose estimation datasets, supported formats, COCO-Pose, COCO8-Pose, Tiger-Pose, and how to add your own dataset.
@@ -83,7 +82,7 @@
 
         ```bash
         # Start training from a pretrained *.pt model
-        yolo detect train data=coco8-pose.yaml model=yolov8n-pose.pt epochs=100 imgsz=640
+        yolo pose train data=coco8-pose.yaml model=yolov8n-pose.pt epochs=100 imgsz=640
         ```
 
 ## Supported Datasets
@@ -208,216 +207,4 @@
 convert_coco(labels_dir="path/to/coco/annotations/", use_keypoints=True)
 ```
 
-This tool helps seamlessly integrate COCO datasets into YOLO projects. For details, refer to the [Conversion Tool](#conversion-tool) section.
-=======
----
-comments: true
-description: Learn about Ultralytics YOLO format for pose estimation datasets, supported formats, COCO-Pose, COCO8-Pose, Tiger-Pose, and how to add your own dataset.
-keywords: pose estimation, Ultralytics, YOLO format, COCO-Pose, COCO8-Pose, Tiger-Pose, dataset conversion, keypoints
----
-
-# Pose Estimation Datasets Overview
-
-## Supported Dataset Formats
-
-### Ultralytics YOLO format
-
-The dataset label format used for training YOLO pose models is as follows:
-
-1. One text file per image: Each image in the dataset has a corresponding text file with the same name as the image file and the ".txt" extension.
-2. One row per object: Each row in the text file corresponds to one object instance in the image.
-3. Object information per row: Each row contains the following information about the object instance:
-    - Object class index: An integer representing the class of the object (e.g., 0 for person, 1 for car, etc.).
-    - Object center coordinates: The x and y coordinates of the center of the object, normalized to be between 0 and 1.
-    - Object width and height: The width and height of the object, normalized to be between 0 and 1.
-    - Object keypoint coordinates: The keypoints of the object, normalized to be between 0 and 1.
-
-Here is an example of the label format for pose estimation task:
-
-Format with Dim = 2
-
-```
-<class-index> <x> <y> <width> <height> <px1> <py1> <px2> <py2> ... <pxn> <pyn>
-```
-
-Format with Dim = 3
-
-```
-<class-index> <x> <y> <width> <height> <px1> <py1> <p1-visibility> <px2> <py2> <p2-visibility> <pxn> <pyn> <p2-visibility>
-```
-
-In this format, `<class-index>` is the index of the class for the object,`<x> <y> <width> <height>` are coordinates of bounding box, and `<px1> <py1> <px2> <py2> ... <pxn> <pyn>` are the pixel coordinates of the keypoints. The coordinates are separated by spaces.
-
-### Dataset YAML format
-
-The Ultralytics framework uses a YAML file format to define the dataset and model configuration for training Detection Models. Here is an example of the YAML format used for defining a detection dataset:
-
-```yaml
-# Train/val/test sets as 1) dir: path/to/imgs, 2) file: path/to/imgs.txt, or 3) list: [path/to/imgs1, path/to/imgs2, ..]
-path: ../datasets/coco8-pose  # dataset root dir
-train: images/train  # train images (relative to 'path') 4 images
-val: images/val  # val images (relative to 'path') 4 images
-test:  # test images (optional)
-
-# Keypoints
-kpt_shape: [17, 3]  # number of keypoints, number of dims (2 for x,y or 3 for x,y,visible)
-flip_idx: [0, 2, 1, 4, 3, 6, 5, 8, 7, 10, 9, 12, 11, 14, 13, 16, 15]
-
-# Classes dictionary
-names:
-  0: person
-```
-
-The `train` and `val` fields specify the paths to the directories containing the training and validation images, respectively.
-
-`names` is a dictionary of class names. The order of the names should match the order of the object class indices in the YOLO dataset files.
-
-(Optional) if the points are symmetric then need flip_idx, like left-right side of human or face. For example if we assume five keypoints of facial landmark: [left eye, right eye, nose, left mouth, right mouth], and the original index is [0, 1, 2, 3, 4], then flip_idx is [1, 0, 2, 4, 3] (just exchange the left-right index, i.e. 0-1 and 3-4, and do not modify others like nose in this example).
-
-## Usage
-
-!!! Example
-
-    === "Python"
-
-        ```python
-        from ultralytics import YOLO
-
-        # Load a model
-        model = YOLO("yolov8n-pose.pt")  # load a pretrained model (recommended for training)
-
-        # Train the model
-        results = model.train(data="coco8-pose.yaml", epochs=100, imgsz=640)
-        ```
-
-    === "CLI"
-
-        ```bash
-        # Start training from a pretrained *.pt model
-        yolo pose train data=coco8-pose.yaml model=yolov8n-pose.pt epochs=100 imgsz=640
-        ```
-
-## Supported Datasets
-
-This section outlines the datasets that are compatible with Ultralytics YOLO format and can be used for training pose estimation models:
-
-### COCO-Pose
-
-- **Description**: COCO-Pose is a large-scale object detection, segmentation, and pose estimation dataset. It is a subset of the popular COCO dataset and focuses on human pose estimation. COCO-Pose includes multiple keypoints for each human instance.
-- **Label Format**: Same as Ultralytics YOLO format as described above, with keypoints for human poses.
-- **Number of Classes**: 1 (Human).
-- **Keypoints**: 17 keypoints including nose, eyes, ears, shoulders, elbows, wrists, hips, knees, and ankles.
-- **Usage**: Suitable for training human pose estimation models.
-- **Additional Notes**: The dataset is rich and diverse, containing over 200k labeled images.
-- [Read more about COCO-Pose](coco.md)
-
-### COCO8-Pose
-
-- **Description**: [Ultralytics](https://ultralytics.com) COCO8-Pose is a small, but versatile pose detection dataset composed of the first 8 images of the COCO train 2017 set, 4 for training and 4 for validation.
-- **Label Format**: Same as Ultralytics YOLO format as described above, with keypoints for human poses.
-- **Number of Classes**: 1 (Human).
-- **Keypoints**: 17 keypoints including nose, eyes, ears, shoulders, elbows, wrists, hips, knees, and ankles.
-- **Usage**: Suitable for testing and debugging object detection models, or for experimenting with new detection approaches.
-- **Additional Notes**: COCO8-Pose is ideal for sanity checks and CI checks.
-- [Read more about COCO8-Pose](coco8-pose.md)
-
-### Tiger-Pose
-
-- **Description**: [Ultralytics](https://ultralytics.com) This animal pose dataset comprises 263 images sourced from a [YouTube Video](https://www.youtube.com/watch?v=MIBAT6BGE6U&pp=ygUbVGlnZXIgd2Fsa2luZyByZWZlcmVuY2UubXA0), with 210 images allocated for training and 53 for validation.
-- **Label Format**: Same as Ultralytics YOLO format as described above, with 12 keypoints for animal pose and no visible dimension.
-- **Number of Classes**: 1 (Tiger).
-- **Keypoints**: 12 keypoints.
-- **Usage**: Great for animal pose or any other pose that is not human-based.
-- [Read more about Tiger-Pose](tiger-pose.md)
-
-### Adding your own dataset
-
-If you have your own dataset and would like to use it for training pose estimation models with Ultralytics YOLO format, ensure that it follows the format specified above under "Ultralytics YOLO format". Convert your annotations to the required format and specify the paths, number of classes, and class names in the YAML configuration file.
-
-### Conversion Tool
-
-Ultralytics provides a convenient conversion tool to convert labels from the popular COCO dataset format to YOLO format:
-
-!!! Example
-
-    === "Python"
-
-        ```python
-        from ultralytics.data.converter import convert_coco
-
-        convert_coco(labels_dir="path/to/coco/annotations/", use_keypoints=True)
-        ```
-
-This conversion tool can be used to convert the COCO dataset or any dataset in the COCO format to the Ultralytics YOLO format. The `use_keypoints` parameter specifies whether to include keypoints (for pose estimation) in the converted labels.
-
-## FAQ
-
-### What is the Ultralytics YOLO format for pose estimation?
-
-The Ultralytics YOLO format for pose estimation datasets involves labeling each image with a corresponding text file. Each row of the text file stores information about an object instance: 
-
-- Object class index
-- Object center coordinates (normalized x and y)
-- Object width and height (normalized)
-- Object keypoint coordinates (normalized pxn and pyn)
-
-For 2D poses, keypoints include pixel coordinates. For 3D, each keypoint also has a visibility flag. For more details, see [Ultralytics YOLO format](#ultralytics-yolo-format).
-
-### How do I use the COCO-Pose dataset with Ultralytics YOLO?
-
-To use the COCO-Pose dataset with Ultralytics YOLO:
-1. Download the dataset and prepare your label files in the YOLO format.
-2. Create a YAML configuration file specifying paths to training and validation images, keypoint shape, and class names.
-3. Use the configuration file for training:
-
-    ```python
-    from ultralytics import YOLO
-
-    model = YOLO("yolov8n-pose.pt")  # load pretrained model
-    results = model.train(data="coco-pose.yaml", epochs=100, imgsz=640)
-    ```
-    
-    For more information, visit [COCO-Pose](coco.md) and [train](../../modes/train.md) sections.
-
-### How can I add my own dataset for pose estimation in Ultralytics YOLO?
-
-To add your dataset:
-1. Convert your annotations to the Ultralytics YOLO format.
-2. Create a YAML configuration file specifying the dataset paths, number of classes, and class names.
-3. Use the configuration file to train your model:
-
-    ```python
-    from ultralytics import YOLO
-
-    model = YOLO("yolov8n-pose.pt")
-    results = model.train(data="your-dataset.yaml", epochs=100, imgsz=640)
-    ```
-    
-    For complete steps, check the [Adding your own dataset](#adding-your-own-dataset) section.
-
-### What is the purpose of the dataset YAML file in Ultralytics YOLO?
-
-The dataset YAML file in Ultralytics YOLO defines the dataset and model configuration for training. It specifies paths to training, validation, and test images, keypoint shapes, class names, and other configuration options. This structured format helps streamline dataset management and model training. Here is an example YAML format:
-
-```yaml
-path: ../datasets/coco8-pose
-train: images/train
-val: images/val
-names:
-  0: person
-```
-
-Read more about creating YAML configuration files in [Dataset YAML format](#dataset-yaml-format).
-
-### How can I convert COCO dataset labels to Ultralytics YOLO format for pose estimation?
-
-Ultralytics provides a conversion tool to convert COCO dataset labels to the YOLO format, including keypoint information:
-
-```python
-from ultralytics.data.converter import convert_coco
-
-convert_coco(labels_dir="path/to/coco/annotations/", use_keypoints=True)
-```
-
-This tool helps seamlessly integrate COCO datasets into YOLO projects. For details, refer to the [Conversion Tool](#conversion-tool) section.
->>>>>>> 9f22f451
+This tool helps seamlessly integrate COCO datasets into YOLO projects. For details, refer to the [Conversion Tool](#conversion-tool) section.