<<<<<<< HEAD
---
comments: true
description: Explore the COCO-Pose dataset for advanced pose estimation. Learn about datasets, pretrained models, metrics, and applications for training with YOLO.
keywords: COCO-Pose, pose estimation, dataset, keypoints, COCO Keypoints 2017, YOLO, deep learning, computer vision
---

# COCO-Pose Dataset

The [COCO-Pose](https://cocodataset.org/#keypoints-2017) dataset is a specialized version of the COCO (Common Objects in Context) dataset, designed for pose estimation tasks. It leverages the COCO Keypoints 2017 images and labels to enable the training of models like YOLO for pose estimation tasks.

![Pose sample image](https://user-images.githubusercontent.com/26833433/277141128-cd62d09e-1eb0-4d20-9938-c55239a5cb76.jpg)

## COCO-Pose Pretrained Models

| Model                                                                                                | size<br><sup>(pixels) | mAP<sup>pose<br>50-95 | mAP<sup>pose<br>50 | Speed<br><sup>CPU ONNX<br>(ms) | Speed<br><sup>A100 TensorRT<br>(ms) | params<br><sup>(M) | FLOPs<br><sup>(B) |
|------------------------------------------------------------------------------------------------------|-----------------------|-----------------------|--------------------|--------------------------------|-------------------------------------|--------------------|-------------------|
| [YOLOv8n-pose](https://github.com/ultralytics/assets/releases/download/v8.2.0/yolov8n-pose.pt)       | 640                   | 50.4                  | 80.1               | 131.8                          | 1.18                                | 3.3                | 9.2               |
| [YOLOv8s-pose](https://github.com/ultralytics/assets/releases/download/v8.2.0/yolov8s-pose.pt)       | 640                   | 60.0                  | 86.2               | 233.2                          | 1.42                                | 11.6               | 30.2              |
| [YOLOv8m-pose](https://github.com/ultralytics/assets/releases/download/v8.2.0/yolov8m-pose.pt)       | 640                   | 65.0                  | 88.8               | 456.3                          | 2.00                                | 26.4               | 81.0              |
| [YOLOv8l-pose](https://github.com/ultralytics/assets/releases/download/v8.2.0/yolov8l-pose.pt)       | 640                   | 67.6                  | 90.0               | 784.5                          | 2.59                                | 44.4               | 168.6             |
| [YOLOv8x-pose](https://github.com/ultralytics/assets/releases/download/v8.2.0/yolov8x-pose.pt)       | 640                   | 69.2                  | 90.2               | 1607.1                         | 3.73                                | 69.4               | 263.2             |
| [YOLOv8x-pose-p6](https://github.com/ultralytics/assets/releases/download/v8.2.0/yolov8x-pose-p6.pt) | 1280                  | 71.6                  | 91.2               | 4088.7                         | 10.04                               | 99.1               | 1066.4            |

## Key Features

- COCO-Pose builds upon the COCO Keypoints 2017 dataset which contains 200K images labeled with keypoints for pose estimation tasks.
- The dataset supports 17 keypoints for human figures, facilitating detailed pose estimation.
- Like COCO, it provides standardized evaluation metrics, including Object Keypoint Similarity (OKS) for pose estimation tasks, making it suitable for comparing model performance.

## Dataset Structure

The COCO-Pose dataset is split into three subsets:

1. **Train2017**: This subset contains a portion of the 118K images from the COCO dataset, annotated for training pose estimation models.
2. **Val2017**: This subset has a selection of images used for validation purposes during model training.
3. **Test2017**: This subset consists of images used for testing and benchmarking the trained models. Ground truth annotations for this subset are not publicly available, and the results are submitted to the [COCO evaluation server](https://codalab.lisn.upsaclay.fr/competitions/7384) for performance evaluation.

## Applications

The COCO-Pose dataset is specifically used for training and evaluating deep learning models in keypoint detection and pose estimation tasks, such as OpenPose. The dataset's large number of annotated images and standardized evaluation metrics make it an essential resource for computer vision researchers and practitioners focused on pose estimation.

## Dataset YAML

A YAML (Yet Another Markup Language) file is used to define the dataset configuration. It contains information about the dataset's paths, classes, and other relevant information. In the case of the COCO-Pose dataset, the `coco-pose.yaml` file is maintained at [https://github.com/ultralytics/ultralytics/blob/main/ultralytics/cfg/datasets/coco-pose.yaml](https://github.com/ultralytics/ultralytics/blob/main/ultralytics/cfg/datasets/coco-pose.yaml).

!!! Example "ultralytics/cfg/datasets/coco-pose.yaml"

    ```yaml
    --8<-- "ultralytics/cfg/datasets/coco-pose.yaml"
    ```

## Usage

To train a YOLOv8n-pose model on the COCO-Pose dataset for 100 epochs with an image size of 640, you can use the following code snippets. For a comprehensive list of available arguments, refer to the model [Training](../../modes/train.md) page.

!!! Example "Train Example"

    === "Python"

        ```python
        from ultralytics import YOLO

        # Load a model
        model = YOLO("yolov8n-pose.pt")  # load a pretrained model (recommended for training)

        # Train the model
        results = model.train(data="coco-pose.yaml", epochs=100, imgsz=640)
        ```

    === "CLI"

        ```bash
        # Start training from a pretrained *.pt model
        yolo detect train data=coco-pose.yaml model=yolov8n-pose.pt epochs=100 imgsz=640
        ```

## Sample Images and Annotations

The COCO-Pose dataset contains a diverse set of images with human figures annotated with keypoints. Here are some examples of images from the dataset, along with their corresponding annotations:

![Dataset sample image](https://user-images.githubusercontent.com/26833433/239690150-a9dc0bd0-7ad9-4b78-a30f-189ed727ea0e.jpg)

- **Mosaiced Image**: This image demonstrates a training batch composed of mosaiced dataset images. Mosaicing is a technique used during training that combines multiple images into a single image to increase the variety of objects and scenes within each training batch. This helps improve the model's ability to generalize to different object sizes, aspect ratios, and contexts.

The example showcases the variety and complexity of the images in the COCO-Pose dataset and the benefits of using mosaicing during the training process.

## Citations and Acknowledgments

If you use the COCO-Pose dataset in your research or development work, please cite the following paper:

!!! Quote ""

    === "BibTeX"

        ```bibtex
        @misc{lin2015microsoft,
              title={Microsoft COCO: Common Objects in Context},
              author={Tsung-Yi Lin and Michael Maire and Serge Belongie and Lubomir Bourdev and Ross Girshick and James Hays and Pietro Perona and Deva Ramanan and C. Lawrence Zitnick and Piotr Dollár},
              year={2015},
              eprint={1405.0312},
              archivePrefix={arXiv},
              primaryClass={cs.CV}
        }
        ```

We would like to acknowledge the COCO Consortium for creating and maintaining this valuable resource for the computer vision community. For more information about the COCO-Pose dataset and its creators, visit the [COCO dataset website](https://cocodataset.org/#home).

## FAQ

### What is the COCO-Pose dataset and how is it used with Ultralytics YOLO for pose estimation?

The [COCO-Pose](https://cocodataset.org/#keypoints-2017) dataset is a specialized version of the COCO (Common Objects in Context) dataset designed for pose estimation tasks. It builds upon the COCO Keypoints 2017 images and annotations, allowing for the training of models like Ultralytics YOLO for detailed pose estimation. For instance, you can use the COCO-Pose dataset to train a YOLOv8n-pose model by loading a pretrained model and training it with a YAML configuration. For training examples, refer to the [Training](../../modes/train.md) documentation.

### How can I train a YOLOv8 model on the COCO-Pose dataset?

Training a YOLOv8 model on the COCO-Pose dataset can be accomplished using either Python or CLI commands. For example, to train a YOLOv8n-pose model for 100 epochs with an image size of 640, you can follow the steps below:

!!! Example "Train Example"

    === "Python"

        ```python
        from ultralytics import YOLO

        # Load a model
        model = YOLO("yolov8n-pose.pt")  # load a pretrained model (recommended for training)

        # Train the model
        results = model.train(data="coco-pose.yaml", epochs=100, imgsz=640)
        ```

    === "CLI"

        ```bash
        # Start training from a pretrained *.pt model
        yolo detect train data=coco-pose.yaml model=yolov8n.pt epochs=100 imgsz=640
        ```

For more details on the training process and available arguments, check the [training page](../../modes/train.md).

### What are the different metrics provided by the COCO-Pose dataset for evaluating model performance?

The COCO-Pose dataset provides several standardized evaluation metrics for pose estimation tasks, similar to the original COCO dataset. Key metrics include the Object Keypoint Similarity (OKS), which evaluates the accuracy of predicted keypoints against ground truth annotations. These metrics allow for thorough performance comparisons between different models. For instance, the COCO-Pose pretrained models such as YOLOv8n-pose, YOLOv8s-pose, and others have specific performance metrics listed in the documentation, like mAP<sup>pose</sup>50-95 and mAP<sup>pose</sup>50.

### How is the dataset structured and split for the COCO-Pose dataset?

The COCO-Pose dataset is split into three subsets:

1. **Train2017**: Contains a portion of the 118K COCO images, annotated for training pose estimation models.
2. **Val2017**: Selected images for validation purposes during model training.
3. **Test2017**: Images used for testing and benchmarking trained models. Ground truth annotations for this subset are not publicly available; results are submitted to the [COCO evaluation server](https://codalab.lisn.upsaclay.fr/competitions/7384) for performance evaluation.

These subsets help organize the training, validation, and testing phases effectively. For configuration details, explore the `coco-pose.yaml` file available on [GitHub](https://github.com/ultralytics/ultralytics/blob/main/ultralytics/cfg/datasets/coco-pose.yaml).

### What are the key features and applications of the COCO-Pose dataset?

The COCO-Pose dataset extends the COCO Keypoints 2017 annotations to include 17 keypoints for human figures, enabling detailed pose estimation. Standardized evaluation metrics (e.g., OKS) facilitate comparisons across different models. Applications of the COCO-Pose dataset span various domains, such as sports analytics, healthcare, and human-computer interaction, wherever detailed pose estimation of human figures is required. For practical use, leveraging pretrained models like those provided in the documentation (e.g., YOLOv8n-pose) can significantly streamline the process ([Key Features](#key-features)).

If you use the COCO-Pose dataset in your research or development work, please cite the paper with the following [BibTeX entry](#citations-and-acknowledgments).
=======
---
comments: true
description: Explore the COCO-Pose dataset for advanced pose estimation. Learn about datasets, pretrained models, metrics, and applications for training with YOLO.
keywords: COCO-Pose, pose estimation, dataset, keypoints, COCO Keypoints 2017, YOLO, deep learning, computer vision
---

# COCO-Pose Dataset

The [COCO-Pose](https://cocodataset.org/#keypoints-2017) dataset is a specialized version of the COCO (Common Objects in Context) dataset, designed for pose estimation tasks. It leverages the COCO Keypoints 2017 images and labels to enable the training of models like YOLO for pose estimation tasks.

![Pose sample image](https://user-images.githubusercontent.com/26833433/277141128-cd62d09e-1eb0-4d20-9938-c55239a5cb76.jpg)

## COCO-Pose Pretrained Models

| Model                                                                                                | size<br><sup>(pixels) | mAP<sup>pose<br>50-95 | mAP<sup>pose<br>50 | Speed<br><sup>CPU ONNX<br>(ms) | Speed<br><sup>A100 TensorRT<br>(ms) | params<br><sup>(M) | FLOPs<br><sup>(B) |
|------------------------------------------------------------------------------------------------------|-----------------------|-----------------------|--------------------|--------------------------------|-------------------------------------|--------------------|-------------------|
| [YOLOv8n-pose](https://github.com/ultralytics/assets/releases/download/v8.2.0/yolov8n-pose.pt)       | 640                   | 50.4                  | 80.1               | 131.8                          | 1.18                                | 3.3                | 9.2               |
| [YOLOv8s-pose](https://github.com/ultralytics/assets/releases/download/v8.2.0/yolov8s-pose.pt)       | 640                   | 60.0                  | 86.2               | 233.2                          | 1.42                                | 11.6               | 30.2              |
| [YOLOv8m-pose](https://github.com/ultralytics/assets/releases/download/v8.2.0/yolov8m-pose.pt)       | 640                   | 65.0                  | 88.8               | 456.3                          | 2.00                                | 26.4               | 81.0              |
| [YOLOv8l-pose](https://github.com/ultralytics/assets/releases/download/v8.2.0/yolov8l-pose.pt)       | 640                   | 67.6                  | 90.0               | 784.5                          | 2.59                                | 44.4               | 168.6             |
| [YOLOv8x-pose](https://github.com/ultralytics/assets/releases/download/v8.2.0/yolov8x-pose.pt)       | 640                   | 69.2                  | 90.2               | 1607.1                         | 3.73                                | 69.4               | 263.2             |
| [YOLOv8x-pose-p6](https://github.com/ultralytics/assets/releases/download/v8.2.0/yolov8x-pose-p6.pt) | 1280                  | 71.6                  | 91.2               | 4088.7                         | 10.04                               | 99.1               | 1066.4            |

## Key Features

- COCO-Pose builds upon the COCO Keypoints 2017 dataset which contains 200K images labeled with keypoints for pose estimation tasks.
- The dataset supports 17 keypoints for human figures, facilitating detailed pose estimation.
- Like COCO, it provides standardized evaluation metrics, including Object Keypoint Similarity (OKS) for pose estimation tasks, making it suitable for comparing model performance.

## Dataset Structure

The COCO-Pose dataset is split into three subsets:

1. **Train2017**: This subset contains a portion of the 118K images from the COCO dataset, annotated for training pose estimation models.
2. **Val2017**: This subset has a selection of images used for validation purposes during model training.
3. **Test2017**: This subset consists of images used for testing and benchmarking the trained models. Ground truth annotations for this subset are not publicly available, and the results are submitted to the [COCO evaluation server](https://codalab.lisn.upsaclay.fr/competitions/7384) for performance evaluation.

## Applications

The COCO-Pose dataset is specifically used for training and evaluating deep learning models in keypoint detection and pose estimation tasks, such as OpenPose. The dataset's large number of annotated images and standardized evaluation metrics make it an essential resource for computer vision researchers and practitioners focused on pose estimation.

## Dataset YAML

A YAML (Yet Another Markup Language) file is used to define the dataset configuration. It contains information about the dataset's paths, classes, and other relevant information. In the case of the COCO-Pose dataset, the `coco-pose.yaml` file is maintained at [https://github.com/ultralytics/ultralytics/blob/main/ultralytics/cfg/datasets/coco-pose.yaml](https://github.com/ultralytics/ultralytics/blob/main/ultralytics/cfg/datasets/coco-pose.yaml).

!!! Example "ultralytics/cfg/datasets/coco-pose.yaml"

    ```yaml
    --8<-- "ultralytics/cfg/datasets/coco-pose.yaml"
    ```

## Usage

To train a YOLOv8n-pose model on the COCO-Pose dataset for 100 epochs with an image size of 640, you can use the following code snippets. For a comprehensive list of available arguments, refer to the model [Training](../../modes/train.md) page.

!!! Example "Train Example"

    === "Python"

        ```python
        from ultralytics import YOLO

        # Load a model
        model = YOLO("yolov8n-pose.pt")  # load a pretrained model (recommended for training)

        # Train the model
        results = model.train(data="coco-pose.yaml", epochs=100, imgsz=640)
        ```

    === "CLI"

        ```bash
        # Start training from a pretrained *.pt model
        yolo pose train data=coco-pose.yaml model=yolov8n-pose.pt epochs=100 imgsz=640
        ```

## Sample Images and Annotations

The COCO-Pose dataset contains a diverse set of images with human figures annotated with keypoints. Here are some examples of images from the dataset, along with their corresponding annotations:

![Dataset sample image](https://user-images.githubusercontent.com/26833433/239690150-a9dc0bd0-7ad9-4b78-a30f-189ed727ea0e.jpg)

- **Mosaiced Image**: This image demonstrates a training batch composed of mosaiced dataset images. Mosaicing is a technique used during training that combines multiple images into a single image to increase the variety of objects and scenes within each training batch. This helps improve the model's ability to generalize to different object sizes, aspect ratios, and contexts.

The example showcases the variety and complexity of the images in the COCO-Pose dataset and the benefits of using mosaicing during the training process.

## Citations and Acknowledgments

If you use the COCO-Pose dataset in your research or development work, please cite the following paper:

!!! Quote ""

    === "BibTeX"

        ```bibtex
        @misc{lin2015microsoft,
              title={Microsoft COCO: Common Objects in Context},
              author={Tsung-Yi Lin and Michael Maire and Serge Belongie and Lubomir Bourdev and Ross Girshick and James Hays and Pietro Perona and Deva Ramanan and C. Lawrence Zitnick and Piotr Dollár},
              year={2015},
              eprint={1405.0312},
              archivePrefix={arXiv},
              primaryClass={cs.CV}
        }
        ```

We would like to acknowledge the COCO Consortium for creating and maintaining this valuable resource for the computer vision community. For more information about the COCO-Pose dataset and its creators, visit the [COCO dataset website](https://cocodataset.org/#home).

## FAQ

### What is the COCO-Pose dataset and how is it used with Ultralytics YOLO for pose estimation?

The [COCO-Pose](https://cocodataset.org/#keypoints-2017) dataset is a specialized version of the COCO (Common Objects in Context) dataset designed for pose estimation tasks. It builds upon the COCO Keypoints 2017 images and annotations, allowing for the training of models like Ultralytics YOLO for detailed pose estimation. For instance, you can use the COCO-Pose dataset to train a YOLOv8n-pose model by loading a pretrained model and training it with a YAML configuration. For training examples, refer to the [Training](../../modes/train.md) documentation.

### How can I train a YOLOv8 model on the COCO-Pose dataset?

Training a YOLOv8 model on the COCO-Pose dataset can be accomplished using either Python or CLI commands. For example, to train a YOLOv8n-pose model for 100 epochs with an image size of 640, you can follow the steps below:

!!! Example "Train Example"

    === "Python"

        ```python
        from ultralytics import YOLO

        # Load a model
        model = YOLO("yolov8n-pose.pt")  # load a pretrained model (recommended for training)

        # Train the model
        results = model.train(data="coco-pose.yaml", epochs=100, imgsz=640)
        ```

    === "CLI"

        ```bash
        # Start training from a pretrained *.pt model
        yolo pose train data=coco-pose.yaml model=yolov8n-pose.pt epochs=100 imgsz=640
        ```

For more details on the training process and available arguments, check the [training page](../../modes/train.md).

### What are the different metrics provided by the COCO-Pose dataset for evaluating model performance?

The COCO-Pose dataset provides several standardized evaluation metrics for pose estimation tasks, similar to the original COCO dataset. Key metrics include the Object Keypoint Similarity (OKS), which evaluates the accuracy of predicted keypoints against ground truth annotations. These metrics allow for thorough performance comparisons between different models. For instance, the COCO-Pose pretrained models such as YOLOv8n-pose, YOLOv8s-pose, and others have specific performance metrics listed in the documentation, like mAP<sup>pose</sup>50-95 and mAP<sup>pose</sup>50.

### How is the dataset structured and split for the COCO-Pose dataset?

The COCO-Pose dataset is split into three subsets:

1. **Train2017**: Contains a portion of the 118K COCO images, annotated for training pose estimation models.
2. **Val2017**: Selected images for validation purposes during model training.
3. **Test2017**: Images used for testing and benchmarking trained models. Ground truth annotations for this subset are not publicly available; results are submitted to the [COCO evaluation server](https://codalab.lisn.upsaclay.fr/competitions/7384) for performance evaluation.

These subsets help organize the training, validation, and testing phases effectively. For configuration details, explore the `coco-pose.yaml` file available on [GitHub](https://github.com/ultralytics/ultralytics/blob/main/ultralytics/cfg/datasets/coco-pose.yaml).

### What are the key features and applications of the COCO-Pose dataset?

The COCO-Pose dataset extends the COCO Keypoints 2017 annotations to include 17 keypoints for human figures, enabling detailed pose estimation. Standardized evaluation metrics (e.g., OKS) facilitate comparisons across different models. Applications of the COCO-Pose dataset span various domains, such as sports analytics, healthcare, and human-computer interaction, wherever detailed pose estimation of human figures is required. For practical use, leveraging pretrained models like those provided in the documentation (e.g., YOLOv8n-pose) can significantly streamline the process ([Key Features](#key-features)).

If you use the COCO-Pose dataset in your research or development work, please cite the paper with the following [BibTeX entry](#citations-and-acknowledgments).
>>>>>>> 9f22f451
<|MERGE_RESOLUTION|>--- conflicted
+++ resolved
@@ -1,164 +1,3 @@
-<<<<<<< HEAD
----
-comments: true
-description: Explore the COCO-Pose dataset for advanced pose estimation. Learn about datasets, pretrained models, metrics, and applications for training with YOLO.
-keywords: COCO-Pose, pose estimation, dataset, keypoints, COCO Keypoints 2017, YOLO, deep learning, computer vision
----
-
-# COCO-Pose Dataset
-
-The [COCO-Pose](https://cocodataset.org/#keypoints-2017) dataset is a specialized version of the COCO (Common Objects in Context) dataset, designed for pose estimation tasks. It leverages the COCO Keypoints 2017 images and labels to enable the training of models like YOLO for pose estimation tasks.
-
-![Pose sample image](https://user-images.githubusercontent.com/26833433/277141128-cd62d09e-1eb0-4d20-9938-c55239a5cb76.jpg)
-
-## COCO-Pose Pretrained Models
-
-| Model                                                                                                | size<br><sup>(pixels) | mAP<sup>pose<br>50-95 | mAP<sup>pose<br>50 | Speed<br><sup>CPU ONNX<br>(ms) | Speed<br><sup>A100 TensorRT<br>(ms) | params<br><sup>(M) | FLOPs<br><sup>(B) |
-|------------------------------------------------------------------------------------------------------|-----------------------|-----------------------|--------------------|--------------------------------|-------------------------------------|--------------------|-------------------|
-| [YOLOv8n-pose](https://github.com/ultralytics/assets/releases/download/v8.2.0/yolov8n-pose.pt)       | 640                   | 50.4                  | 80.1               | 131.8                          | 1.18                                | 3.3                | 9.2               |
-| [YOLOv8s-pose](https://github.com/ultralytics/assets/releases/download/v8.2.0/yolov8s-pose.pt)       | 640                   | 60.0                  | 86.2               | 233.2                          | 1.42                                | 11.6               | 30.2              |
-| [YOLOv8m-pose](https://github.com/ultralytics/assets/releases/download/v8.2.0/yolov8m-pose.pt)       | 640                   | 65.0                  | 88.8               | 456.3                          | 2.00                                | 26.4               | 81.0              |
-| [YOLOv8l-pose](https://github.com/ultralytics/assets/releases/download/v8.2.0/yolov8l-pose.pt)       | 640                   | 67.6                  | 90.0               | 784.5                          | 2.59                                | 44.4               | 168.6             |
-| [YOLOv8x-pose](https://github.com/ultralytics/assets/releases/download/v8.2.0/yolov8x-pose.pt)       | 640                   | 69.2                  | 90.2               | 1607.1                         | 3.73                                | 69.4               | 263.2             |
-| [YOLOv8x-pose-p6](https://github.com/ultralytics/assets/releases/download/v8.2.0/yolov8x-pose-p6.pt) | 1280                  | 71.6                  | 91.2               | 4088.7                         | 10.04                               | 99.1               | 1066.4            |
-
-## Key Features
-
-- COCO-Pose builds upon the COCO Keypoints 2017 dataset which contains 200K images labeled with keypoints for pose estimation tasks.
-- The dataset supports 17 keypoints for human figures, facilitating detailed pose estimation.
-- Like COCO, it provides standardized evaluation metrics, including Object Keypoint Similarity (OKS) for pose estimation tasks, making it suitable for comparing model performance.
-
-## Dataset Structure
-
-The COCO-Pose dataset is split into three subsets:
-
-1. **Train2017**: This subset contains a portion of the 118K images from the COCO dataset, annotated for training pose estimation models.
-2. **Val2017**: This subset has a selection of images used for validation purposes during model training.
-3. **Test2017**: This subset consists of images used for testing and benchmarking the trained models. Ground truth annotations for this subset are not publicly available, and the results are submitted to the [COCO evaluation server](https://codalab.lisn.upsaclay.fr/competitions/7384) for performance evaluation.
-
-## Applications
-
-The COCO-Pose dataset is specifically used for training and evaluating deep learning models in keypoint detection and pose estimation tasks, such as OpenPose. The dataset's large number of annotated images and standardized evaluation metrics make it an essential resource for computer vision researchers and practitioners focused on pose estimation.
-
-## Dataset YAML
-
-A YAML (Yet Another Markup Language) file is used to define the dataset configuration. It contains information about the dataset's paths, classes, and other relevant information. In the case of the COCO-Pose dataset, the `coco-pose.yaml` file is maintained at [https://github.com/ultralytics/ultralytics/blob/main/ultralytics/cfg/datasets/coco-pose.yaml](https://github.com/ultralytics/ultralytics/blob/main/ultralytics/cfg/datasets/coco-pose.yaml).
-
-!!! Example "ultralytics/cfg/datasets/coco-pose.yaml"
-
-    ```yaml
-    --8<-- "ultralytics/cfg/datasets/coco-pose.yaml"
-    ```
-
-## Usage
-
-To train a YOLOv8n-pose model on the COCO-Pose dataset for 100 epochs with an image size of 640, you can use the following code snippets. For a comprehensive list of available arguments, refer to the model [Training](../../modes/train.md) page.
-
-!!! Example "Train Example"
-
-    === "Python"
-
-        ```python
-        from ultralytics import YOLO
-
-        # Load a model
-        model = YOLO("yolov8n-pose.pt")  # load a pretrained model (recommended for training)
-
-        # Train the model
-        results = model.train(data="coco-pose.yaml", epochs=100, imgsz=640)
-        ```
-
-    === "CLI"
-
-        ```bash
-        # Start training from a pretrained *.pt model
-        yolo detect train data=coco-pose.yaml model=yolov8n-pose.pt epochs=100 imgsz=640
-        ```
-
-## Sample Images and Annotations
-
-The COCO-Pose dataset contains a diverse set of images with human figures annotated with keypoints. Here are some examples of images from the dataset, along with their corresponding annotations:
-
-![Dataset sample image](https://user-images.githubusercontent.com/26833433/239690150-a9dc0bd0-7ad9-4b78-a30f-189ed727ea0e.jpg)
-
-- **Mosaiced Image**: This image demonstrates a training batch composed of mosaiced dataset images. Mosaicing is a technique used during training that combines multiple images into a single image to increase the variety of objects and scenes within each training batch. This helps improve the model's ability to generalize to different object sizes, aspect ratios, and contexts.
-
-The example showcases the variety and complexity of the images in the COCO-Pose dataset and the benefits of using mosaicing during the training process.
-
-## Citations and Acknowledgments
-
-If you use the COCO-Pose dataset in your research or development work, please cite the following paper:
-
-!!! Quote ""
-
-    === "BibTeX"
-
-        ```bibtex
-        @misc{lin2015microsoft,
-              title={Microsoft COCO: Common Objects in Context},
-              author={Tsung-Yi Lin and Michael Maire and Serge Belongie and Lubomir Bourdev and Ross Girshick and James Hays and Pietro Perona and Deva Ramanan and C. Lawrence Zitnick and Piotr Dollár},
-              year={2015},
-              eprint={1405.0312},
-              archivePrefix={arXiv},
-              primaryClass={cs.CV}
-        }
-        ```
-
-We would like to acknowledge the COCO Consortium for creating and maintaining this valuable resource for the computer vision community. For more information about the COCO-Pose dataset and its creators, visit the [COCO dataset website](https://cocodataset.org/#home).
-
-## FAQ
-
-### What is the COCO-Pose dataset and how is it used with Ultralytics YOLO for pose estimation?
-
-The [COCO-Pose](https://cocodataset.org/#keypoints-2017) dataset is a specialized version of the COCO (Common Objects in Context) dataset designed for pose estimation tasks. It builds upon the COCO Keypoints 2017 images and annotations, allowing for the training of models like Ultralytics YOLO for detailed pose estimation. For instance, you can use the COCO-Pose dataset to train a YOLOv8n-pose model by loading a pretrained model and training it with a YAML configuration. For training examples, refer to the [Training](../../modes/train.md) documentation.
-
-### How can I train a YOLOv8 model on the COCO-Pose dataset?
-
-Training a YOLOv8 model on the COCO-Pose dataset can be accomplished using either Python or CLI commands. For example, to train a YOLOv8n-pose model for 100 epochs with an image size of 640, you can follow the steps below:
-
-!!! Example "Train Example"
-
-    === "Python"
-
-        ```python
-        from ultralytics import YOLO
-
-        # Load a model
-        model = YOLO("yolov8n-pose.pt")  # load a pretrained model (recommended for training)
-
-        # Train the model
-        results = model.train(data="coco-pose.yaml", epochs=100, imgsz=640)
-        ```
-
-    === "CLI"
-
-        ```bash
-        # Start training from a pretrained *.pt model
-        yolo detect train data=coco-pose.yaml model=yolov8n.pt epochs=100 imgsz=640
-        ```
-
-For more details on the training process and available arguments, check the [training page](../../modes/train.md).
-
-### What are the different metrics provided by the COCO-Pose dataset for evaluating model performance?
-
-The COCO-Pose dataset provides several standardized evaluation metrics for pose estimation tasks, similar to the original COCO dataset. Key metrics include the Object Keypoint Similarity (OKS), which evaluates the accuracy of predicted keypoints against ground truth annotations. These metrics allow for thorough performance comparisons between different models. For instance, the COCO-Pose pretrained models such as YOLOv8n-pose, YOLOv8s-pose, and others have specific performance metrics listed in the documentation, like mAP<sup>pose</sup>50-95 and mAP<sup>pose</sup>50.
-
-### How is the dataset structured and split for the COCO-Pose dataset?
-
-The COCO-Pose dataset is split into three subsets:
-
-1. **Train2017**: Contains a portion of the 118K COCO images, annotated for training pose estimation models.
-2. **Val2017**: Selected images for validation purposes during model training.
-3. **Test2017**: Images used for testing and benchmarking trained models. Ground truth annotations for this subset are not publicly available; results are submitted to the [COCO evaluation server](https://codalab.lisn.upsaclay.fr/competitions/7384) for performance evaluation.
-
-These subsets help organize the training, validation, and testing phases effectively. For configuration details, explore the `coco-pose.yaml` file available on [GitHub](https://github.com/ultralytics/ultralytics/blob/main/ultralytics/cfg/datasets/coco-pose.yaml).
-
-### What are the key features and applications of the COCO-Pose dataset?
-
-The COCO-Pose dataset extends the COCO Keypoints 2017 annotations to include 17 keypoints for human figures, enabling detailed pose estimation. Standardized evaluation metrics (e.g., OKS) facilitate comparisons across different models. Applications of the COCO-Pose dataset span various domains, such as sports analytics, healthcare, and human-computer interaction, wherever detailed pose estimation of human figures is required. For practical use, leveraging pretrained models like those provided in the documentation (e.g., YOLOv8n-pose) can significantly streamline the process ([Key Features](#key-features)).
-
-If you use the COCO-Pose dataset in your research or development work, please cite the paper with the following [BibTeX entry](#citations-and-acknowledgments).
-=======
 ---
 comments: true
 description: Explore the COCO-Pose dataset for advanced pose estimation. Learn about datasets, pretrained models, metrics, and applications for training with YOLO.
@@ -317,5 +156,4 @@
 
 The COCO-Pose dataset extends the COCO Keypoints 2017 annotations to include 17 keypoints for human figures, enabling detailed pose estimation. Standardized evaluation metrics (e.g., OKS) facilitate comparisons across different models. Applications of the COCO-Pose dataset span various domains, such as sports analytics, healthcare, and human-computer interaction, wherever detailed pose estimation of human figures is required. For practical use, leveraging pretrained models like those provided in the documentation (e.g., YOLOv8n-pose) can significantly streamline the process ([Key Features](#key-features)).
 
-If you use the COCO-Pose dataset in your research or development work, please cite the paper with the following [BibTeX entry](#citations-and-acknowledgments).
->>>>>>> 9f22f451
+If you use the COCO-Pose dataset in your research or development work, please cite the paper with the following [BibTeX entry](#citations-and-acknowledgments).