<<<<<<< HEAD
# Ultralytics YOLO 🚀, AGPL-3.0 license

from pathlib import Path

import torch

from ultralytics.models.yolo.detect import DetectionValidator
from ultralytics.utils import LOGGER, ops
from ultralytics.utils.metrics import OBBMetrics, batch_probiou
from ultralytics.utils.plotting import output_to_rotated_target, plot_images


class OBBValidator(DetectionValidator):
    """
    A class extending the DetectionValidator class for validation based on an Oriented Bounding Box (OBB) model.

    Example:
        ```python
        from ultralytics.models.yolo.obb import OBBValidator

        args = dict(model='yolov8n-obb.pt', data='dota8.yaml')
        validator = OBBValidator(args=args)
        validator(model=args['model'])
        ```
    """

    def __init__(self, dataloader=None, save_dir=None, pbar=None, args=None, _callbacks=None):
        """Initialize OBBValidator and set task to 'obb', metrics to OBBMetrics."""
        super().__init__(dataloader, save_dir, pbar, args, _callbacks)
        self.args.task = "obb"
        self.metrics = OBBMetrics(save_dir=self.save_dir, plot=True, on_plot=self.on_plot)

    def init_metrics(self, model):
        """Initialize evaluation metrics for YOLO."""
        super().init_metrics(model)
        val = self.data.get(self.args.split, "")  # validation path
        self.is_dota = isinstance(val, str) and "DOTA" in val  # is COCO

    def postprocess(self, preds):
        """Apply Non-maximum suppression to prediction outputs."""
        return ops.non_max_suppression(
            preds,
            self.args.conf,
            self.args.iou,
            labels=self.lb,
            nc=self.nc,
            multi_label=True,
            agnostic=self.args.single_cls,
            max_det=self.args.max_det,
            rotated=True,
        )

    def _process_batch(self, detections, gt_bboxes, gt_cls):
        """
        Perform computation of the correct prediction matrix for a batch of detections and ground truth bounding boxes.

        Args:
            detections (torch.Tensor): A tensor of shape (N, 7) representing the detected bounding boxes and associated
                data. Each detection is represented as (x1, y1, x2, y2, conf, class, angle).
            gt_bboxes (torch.Tensor): A tensor of shape (M, 5) representing the ground truth bounding boxes. Each box is
                represented as (x1, y1, x2, y2, angle).
            gt_cls (torch.Tensor): A tensor of shape (M,) representing class labels for the ground truth bounding boxes.

        Returns:
            (torch.Tensor): The correct prediction matrix with shape (N, 10), which includes 10 IoU (Intersection over
                Union) levels for each detection, indicating the accuracy of predictions compared to the ground truth.

        Example:
            ```python
            detections = torch.rand(100, 7)  # 100 sample detections
            gt_bboxes = torch.rand(50, 5)  # 50 sample ground truth boxes
            gt_cls = torch.randint(0, 5, (50,))  # 50 ground truth class labels
            correct_matrix = OBBValidator._process_batch(detections, gt_bboxes, gt_cls)
            ```

        Note:
            This method relies on `batch_probiou` to calculate IoU between detections and ground truth bounding boxes.
        """
        iou = batch_probiou(gt_bboxes, torch.cat([detections[:, :4], detections[:, -1:]], dim=-1))
        return self.match_predictions(detections[:, 5], gt_cls, iou)

    def _prepare_batch(self, si, batch):
        """Prepares and returns a batch for OBB validation."""
        idx = batch["batch_idx"] == si
        cls = batch["cls"][idx].squeeze(-1)
        bbox = batch["bboxes"][idx]
        ori_shape = batch["ori_shape"][si]
        imgsz = batch["img"].shape[2:]
        ratio_pad = batch["ratio_pad"][si]
        if len(cls):
            bbox[..., :4].mul_(torch.tensor(imgsz, device=self.device)[[1, 0, 1, 0]])  # target boxes
            ops.scale_boxes(imgsz, bbox, ori_shape, ratio_pad=ratio_pad, xywh=True)  # native-space labels
        return {"cls": cls, "bbox": bbox, "ori_shape": ori_shape, "imgsz": imgsz, "ratio_pad": ratio_pad}

    def _prepare_pred(self, pred, pbatch):
        """Prepares and returns a batch for OBB validation with scaled and padded bounding boxes."""
        predn = pred.clone()
        ops.scale_boxes(
            pbatch["imgsz"], predn[:, :4], pbatch["ori_shape"], ratio_pad=pbatch["ratio_pad"], xywh=True
        )  # native-space pred
        return predn

    def plot_predictions(self, batch, preds, ni):
        """Plots predicted bounding boxes on input images and saves the result."""
        plot_images(
            batch["img"],
            *output_to_rotated_target(preds, max_det=self.args.max_det),
            paths=batch["im_file"],
            fname=self.save_dir / f"val_batch{ni}_pred.jpg",
            names=self.names,
            on_plot=self.on_plot,
        )  # pred

    def pred_to_json(self, predn, filename):
        """Serialize YOLO predictions to COCO json format."""
        stem = Path(filename).stem
        image_id = int(stem) if stem.isnumeric() else stem
        rbox = torch.cat([predn[:, :4], predn[:, -1:]], dim=-1)
        poly = ops.xywhr2xyxyxyxy(rbox).view(-1, 8)
        for i, (r, b) in enumerate(zip(rbox.tolist(), poly.tolist())):
            self.jdict.append(
                {
                    "image_id": image_id,
                    "category_id": self.class_map[int(predn[i, 5].item())],
                    "score": round(predn[i, 4].item(), 5),
                    "rbox": [round(x, 3) for x in r],
                    "poly": [round(x, 3) for x in b],
                }
            )

    def save_one_txt(self, predn, save_conf, shape, file):
        """Save YOLO detections to a txt file in normalized coordinates in a specific format."""
        gn = torch.tensor(shape)[[1, 0]]  # normalization gain whwh
        for *xywh, conf, cls, angle in predn.tolist():
            xywha = torch.tensor([*xywh, angle]).view(1, 5)
            xyxyxyxy = (ops.xywhr2xyxyxyxy(xywha) / gn).view(-1).tolist()  # normalized xywh
            line = (cls, *xyxyxyxy, conf) if save_conf else (cls, *xyxyxyxy)  # label format
            with open(file, "a") as f:
                f.write(("%g " * len(line)).rstrip() % line + "\n")

    def eval_json(self, stats):
        """Evaluates YOLO output in JSON format and returns performance statistics."""
        if self.args.save_json and self.is_dota and len(self.jdict):
            import json
            import re
            from collections import defaultdict

            pred_json = self.save_dir / "predictions.json"  # predictions
            pred_txt = self.save_dir / "predictions_txt"  # predictions
            pred_txt.mkdir(parents=True, exist_ok=True)
            data = json.load(open(pred_json))
            # Save split results
            LOGGER.info(f"Saving predictions with DOTA format to {pred_txt}...")
            for d in data:
                image_id = d["image_id"]
                score = d["score"]
                classname = self.names[d["category_id"]].replace(" ", "-")
                p = d["poly"]

                with open(f'{pred_txt / f"Task1_{classname}"}.txt', "a") as f:
                    f.writelines(f"{image_id} {score} {p[0]} {p[1]} {p[2]} {p[3]} {p[4]} {p[5]} {p[6]} {p[7]}\n")
            # Save merged results, this could result slightly lower map than using official merging script,
            # because of the probiou calculation.
            pred_merged_txt = self.save_dir / "predictions_merged_txt"  # predictions
            pred_merged_txt.mkdir(parents=True, exist_ok=True)
            merged_results = defaultdict(list)
            LOGGER.info(f"Saving merged predictions with DOTA format to {pred_merged_txt}...")
            for d in data:
                image_id = d["image_id"].split("__")[0]
                pattern = re.compile(r"\d+___\d+")
                x, y = (int(c) for c in re.findall(pattern, d["image_id"])[0].split("___"))
                bbox, score, cls = d["rbox"], d["score"], d["category_id"]
                bbox[0] += x
                bbox[1] += y
                bbox.extend([score, cls])
                merged_results[image_id].append(bbox)
            for image_id, bbox in merged_results.items():
                bbox = torch.tensor(bbox)
                max_wh = torch.max(bbox[:, :2]).item() * 2
                c = bbox[:, 6:7] * max_wh  # classes
                scores = bbox[:, 5]  # scores
                b = bbox[:, :5].clone()
                b[:, :2] += c
                # 0.3 could get results close to the ones from official merging script, even slightly better.
                i = ops.nms_rotated(b, scores, 0.3)
                bbox = bbox[i]

                b = ops.xywhr2xyxyxyxy(bbox[:, :5]).view(-1, 8)
                for x in torch.cat([b, bbox[:, 5:7]], dim=-1).tolist():
                    classname = self.names[int(x[-1])].replace(" ", "-")
                    p = [round(i, 3) for i in x[:-2]]  # poly
                    score = round(x[-2], 3)

                    with open(f'{pred_merged_txt / f"Task1_{classname}"}.txt', "a") as f:
                        f.writelines(f"{image_id} {score} {p[0]} {p[1]} {p[2]} {p[3]} {p[4]} {p[5]} {p[6]} {p[7]}\n")

        return stats
=======
# Ultralytics YOLO 🚀, AGPL-3.0 license

from pathlib import Path

import torch

from ultralytics.models.yolo.detect import DetectionValidator
from ultralytics.utils import LOGGER, ops
from ultralytics.utils.metrics import OBBMetrics, batch_probiou
from ultralytics.utils.plotting import output_to_rotated_target, plot_images


class OBBValidator(DetectionValidator):
    """
    A class extending the DetectionValidator class for validation based on an Oriented Bounding Box (OBB) model.

    Example:
        ```python
        from ultralytics.models.yolo.obb import OBBValidator

        args = dict(model='yolov8n-obb.pt', data='dota8.yaml')
        validator = OBBValidator(args=args)
        validator(model=args['model'])
        ```
    """

    def __init__(self, dataloader=None, save_dir=None, pbar=None, args=None, _callbacks=None):
        """Initialize OBBValidator and set task to 'obb', metrics to OBBMetrics."""
        super().__init__(dataloader, save_dir, pbar, args, _callbacks)
        self.args.task = "obb"
        self.metrics = OBBMetrics(save_dir=self.save_dir, plot=True, on_plot=self.on_plot)

    def init_metrics(self, model):
        """Initialize evaluation metrics for YOLO."""
        super().init_metrics(model)
        val = self.data.get(self.args.split, "")  # validation path
        self.is_dota = isinstance(val, str) and "DOTA" in val  # is COCO

    def postprocess(self, preds):
        """Apply Non-maximum suppression to prediction outputs."""
        return ops.non_max_suppression(
            preds,
            self.args.conf,
            self.args.iou,
            labels=self.lb,
            nc=self.nc,
            multi_label=True,
            agnostic=self.args.single_cls,
            max_det=self.args.max_det,
            rotated=True,
        )

    def _process_batch(self, detections, gt_bboxes, gt_cls):
        """
        Perform computation of the correct prediction matrix for a batch of detections and ground truth bounding boxes.

        Args:
            detections (torch.Tensor): A tensor of shape (N, 7) representing the detected bounding boxes and associated
                data. Each detection is represented as (x1, y1, x2, y2, conf, class, angle).
            gt_bboxes (torch.Tensor): A tensor of shape (M, 5) representing the ground truth bounding boxes. Each box is
                represented as (x1, y1, x2, y2, angle).
            gt_cls (torch.Tensor): A tensor of shape (M,) representing class labels for the ground truth bounding boxes.

        Returns:
            (torch.Tensor): The correct prediction matrix with shape (N, 10), which includes 10 IoU (Intersection over
                Union) levels for each detection, indicating the accuracy of predictions compared to the ground truth.

        Example:
            ```python
            detections = torch.rand(100, 7)  # 100 sample detections
            gt_bboxes = torch.rand(50, 5)  # 50 sample ground truth boxes
            gt_cls = torch.randint(0, 5, (50,))  # 50 ground truth class labels
            correct_matrix = OBBValidator._process_batch(detections, gt_bboxes, gt_cls)
            ```

        Note:
            This method relies on `batch_probiou` to calculate IoU between detections and ground truth bounding boxes.
        """
        iou = batch_probiou(gt_bboxes, torch.cat([detections[:, :4], detections[:, -1:]], dim=-1))
        return self.match_predictions(detections[:, 5], gt_cls, iou)

    def _prepare_batch(self, si, batch):
        """Prepares and returns a batch for OBB validation."""
        idx = batch["batch_idx"] == si
        cls = batch["cls"][idx].squeeze(-1)
        bbox = batch["bboxes"][idx]
        ori_shape = batch["ori_shape"][si]
        imgsz = batch["img"].shape[2:]
        ratio_pad = batch["ratio_pad"][si]
        if len(cls):
            bbox[..., :4].mul_(torch.tensor(imgsz, device=self.device)[[1, 0, 1, 0]])  # target boxes
            ops.scale_boxes(imgsz, bbox, ori_shape, ratio_pad=ratio_pad, xywh=True)  # native-space labels
        return {"cls": cls, "bbox": bbox, "ori_shape": ori_shape, "imgsz": imgsz, "ratio_pad": ratio_pad}

    def _prepare_pred(self, pred, pbatch):
        """Prepares and returns a batch for OBB validation with scaled and padded bounding boxes."""
        predn = pred.clone()
        ops.scale_boxes(
            pbatch["imgsz"], predn[:, :4], pbatch["ori_shape"], ratio_pad=pbatch["ratio_pad"], xywh=True
        )  # native-space pred
        return predn

    def plot_predictions(self, batch, preds, ni):
        """Plots predicted bounding boxes on input images and saves the result."""
        plot_images(
            batch["img"],
            *output_to_rotated_target(preds, max_det=self.args.max_det),
            paths=batch["im_file"],
            fname=self.save_dir / f"val_batch{ni}_pred.jpg",
            names=self.names,
            on_plot=self.on_plot,
        )  # pred

    def pred_to_json(self, predn, filename):
        """Serialize YOLO predictions to COCO json format."""
        stem = Path(filename).stem
        image_id = int(stem) if stem.isnumeric() else stem
        rbox = torch.cat([predn[:, :4], predn[:, -1:]], dim=-1)
        poly = ops.xywhr2xyxyxyxy(rbox).view(-1, 8)
        for i, (r, b) in enumerate(zip(rbox.tolist(), poly.tolist())):
            self.jdict.append(
                {
                    "image_id": image_id,
                    "category_id": self.class_map[int(predn[i, 5].item())],
                    "score": round(predn[i, 4].item(), 5),
                    "rbox": [round(x, 3) for x in r],
                    "poly": [round(x, 3) for x in b],
                }
            )

    def save_one_txt(self, predn, save_conf, shape, file):
        """Save YOLO detections to a txt file in normalized coordinates in a specific format."""
        import numpy as np

        from ultralytics.engine.results import Results

        rboxes = torch.cat([predn[:, :4], predn[:, -1:]], dim=-1)
        # xywh, r, conf, cls
        obb = torch.cat([rboxes, predn[:, 4:6]], dim=-1)
        Results(
            np.zeros((shape[0], shape[1]), dtype=np.uint8),
            path=None,
            names=self.names,
            obb=obb,
        ).save_txt(file, save_conf=save_conf)

    def eval_json(self, stats):
        """Evaluates YOLO output in JSON format and returns performance statistics."""
        if self.args.save_json and self.is_dota and len(self.jdict):
            import json
            import re
            from collections import defaultdict

            pred_json = self.save_dir / "predictions.json"  # predictions
            pred_txt = self.save_dir / "predictions_txt"  # predictions
            pred_txt.mkdir(parents=True, exist_ok=True)
            data = json.load(open(pred_json))
            # Save split results
            LOGGER.info(f"Saving predictions with DOTA format to {pred_txt}...")
            for d in data:
                image_id = d["image_id"]
                score = d["score"]
                classname = self.names[d["category_id"]].replace(" ", "-")
                p = d["poly"]

                with open(f'{pred_txt / f"Task1_{classname}"}.txt', "a") as f:
                    f.writelines(f"{image_id} {score} {p[0]} {p[1]} {p[2]} {p[3]} {p[4]} {p[5]} {p[6]} {p[7]}\n")
            # Save merged results, this could result slightly lower map than using official merging script,
            # because of the probiou calculation.
            pred_merged_txt = self.save_dir / "predictions_merged_txt"  # predictions
            pred_merged_txt.mkdir(parents=True, exist_ok=True)
            merged_results = defaultdict(list)
            LOGGER.info(f"Saving merged predictions with DOTA format to {pred_merged_txt}...")
            for d in data:
                image_id = d["image_id"].split("__")[0]
                pattern = re.compile(r"\d+___\d+")
                x, y = (int(c) for c in re.findall(pattern, d["image_id"])[0].split("___"))
                bbox, score, cls = d["rbox"], d["score"], d["category_id"]
                bbox[0] += x
                bbox[1] += y
                bbox.extend([score, cls])
                merged_results[image_id].append(bbox)
            for image_id, bbox in merged_results.items():
                bbox = torch.tensor(bbox)
                max_wh = torch.max(bbox[:, :2]).item() * 2
                c = bbox[:, 6:7] * max_wh  # classes
                scores = bbox[:, 5]  # scores
                b = bbox[:, :5].clone()
                b[:, :2] += c
                # 0.3 could get results close to the ones from official merging script, even slightly better.
                i = ops.nms_rotated(b, scores, 0.3)
                bbox = bbox[i]

                b = ops.xywhr2xyxyxyxy(bbox[:, :5]).view(-1, 8)
                for x in torch.cat([b, bbox[:, 5:7]], dim=-1).tolist():
                    classname = self.names[int(x[-1])].replace(" ", "-")
                    p = [round(i, 3) for i in x[:-2]]  # poly
                    score = round(x[-2], 3)

                    with open(f'{pred_merged_txt / f"Task1_{classname}"}.txt', "a") as f:
                        f.writelines(f"{image_id} {score} {p[0]} {p[1]} {p[2]} {p[3]} {p[4]} {p[5]} {p[6]} {p[7]}\n")

        return stats
>>>>>>> 9f22f451
<|MERGE_RESOLUTION|>--- conflicted
+++ resolved
@@ -1,4 +1,3 @@
-<<<<<<< HEAD
 # Ultralytics YOLO 🚀, AGPL-3.0 license
 
 from pathlib import Path
@@ -131,13 +130,19 @@
 
     def save_one_txt(self, predn, save_conf, shape, file):
         """Save YOLO detections to a txt file in normalized coordinates in a specific format."""
-        gn = torch.tensor(shape)[[1, 0]]  # normalization gain whwh
-        for *xywh, conf, cls, angle in predn.tolist():
-            xywha = torch.tensor([*xywh, angle]).view(1, 5)
-            xyxyxyxy = (ops.xywhr2xyxyxyxy(xywha) / gn).view(-1).tolist()  # normalized xywh
-            line = (cls, *xyxyxyxy, conf) if save_conf else (cls, *xyxyxyxy)  # label format
-            with open(file, "a") as f:
-                f.write(("%g " * len(line)).rstrip() % line + "\n")
+        import numpy as np
+
+        from ultralytics.engine.results import Results
+
+        rboxes = torch.cat([predn[:, :4], predn[:, -1:]], dim=-1)
+        # xywh, r, conf, cls
+        obb = torch.cat([rboxes, predn[:, 4:6]], dim=-1)
+        Results(
+            np.zeros((shape[0], shape[1]), dtype=np.uint8),
+            path=None,
+            names=self.names,
+            obb=obb,
+        ).save_txt(file, save_conf=save_conf)
 
     def eval_json(self, stats):
         """Evaluates YOLO output in JSON format and returns performance statistics."""
@@ -195,209 +200,4 @@
                     with open(f'{pred_merged_txt / f"Task1_{classname}"}.txt', "a") as f:
                         f.writelines(f"{image_id} {score} {p[0]} {p[1]} {p[2]} {p[3]} {p[4]} {p[5]} {p[6]} {p[7]}\n")
 
-        return stats
-=======
-# Ultralytics YOLO 🚀, AGPL-3.0 license
-
-from pathlib import Path
-
-import torch
-
-from ultralytics.models.yolo.detect import DetectionValidator
-from ultralytics.utils import LOGGER, ops
-from ultralytics.utils.metrics import OBBMetrics, batch_probiou
-from ultralytics.utils.plotting import output_to_rotated_target, plot_images
-
-
-class OBBValidator(DetectionValidator):
-    """
-    A class extending the DetectionValidator class for validation based on an Oriented Bounding Box (OBB) model.
-
-    Example:
-        ```python
-        from ultralytics.models.yolo.obb import OBBValidator
-
-        args = dict(model='yolov8n-obb.pt', data='dota8.yaml')
-        validator = OBBValidator(args=args)
-        validator(model=args['model'])
-        ```
-    """
-
-    def __init__(self, dataloader=None, save_dir=None, pbar=None, args=None, _callbacks=None):
-        """Initialize OBBValidator and set task to 'obb', metrics to OBBMetrics."""
-        super().__init__(dataloader, save_dir, pbar, args, _callbacks)
-        self.args.task = "obb"
-        self.metrics = OBBMetrics(save_dir=self.save_dir, plot=True, on_plot=self.on_plot)
-
-    def init_metrics(self, model):
-        """Initialize evaluation metrics for YOLO."""
-        super().init_metrics(model)
-        val = self.data.get(self.args.split, "")  # validation path
-        self.is_dota = isinstance(val, str) and "DOTA" in val  # is COCO
-
-    def postprocess(self, preds):
-        """Apply Non-maximum suppression to prediction outputs."""
-        return ops.non_max_suppression(
-            preds,
-            self.args.conf,
-            self.args.iou,
-            labels=self.lb,
-            nc=self.nc,
-            multi_label=True,
-            agnostic=self.args.single_cls,
-            max_det=self.args.max_det,
-            rotated=True,
-        )
-
-    def _process_batch(self, detections, gt_bboxes, gt_cls):
-        """
-        Perform computation of the correct prediction matrix for a batch of detections and ground truth bounding boxes.
-
-        Args:
-            detections (torch.Tensor): A tensor of shape (N, 7) representing the detected bounding boxes and associated
-                data. Each detection is represented as (x1, y1, x2, y2, conf, class, angle).
-            gt_bboxes (torch.Tensor): A tensor of shape (M, 5) representing the ground truth bounding boxes. Each box is
-                represented as (x1, y1, x2, y2, angle).
-            gt_cls (torch.Tensor): A tensor of shape (M,) representing class labels for the ground truth bounding boxes.
-
-        Returns:
-            (torch.Tensor): The correct prediction matrix with shape (N, 10), which includes 10 IoU (Intersection over
-                Union) levels for each detection, indicating the accuracy of predictions compared to the ground truth.
-
-        Example:
-            ```python
-            detections = torch.rand(100, 7)  # 100 sample detections
-            gt_bboxes = torch.rand(50, 5)  # 50 sample ground truth boxes
-            gt_cls = torch.randint(0, 5, (50,))  # 50 ground truth class labels
-            correct_matrix = OBBValidator._process_batch(detections, gt_bboxes, gt_cls)
-            ```
-
-        Note:
-            This method relies on `batch_probiou` to calculate IoU between detections and ground truth bounding boxes.
-        """
-        iou = batch_probiou(gt_bboxes, torch.cat([detections[:, :4], detections[:, -1:]], dim=-1))
-        return self.match_predictions(detections[:, 5], gt_cls, iou)
-
-    def _prepare_batch(self, si, batch):
-        """Prepares and returns a batch for OBB validation."""
-        idx = batch["batch_idx"] == si
-        cls = batch["cls"][idx].squeeze(-1)
-        bbox = batch["bboxes"][idx]
-        ori_shape = batch["ori_shape"][si]
-        imgsz = batch["img"].shape[2:]
-        ratio_pad = batch["ratio_pad"][si]
-        if len(cls):
-            bbox[..., :4].mul_(torch.tensor(imgsz, device=self.device)[[1, 0, 1, 0]])  # target boxes
-            ops.scale_boxes(imgsz, bbox, ori_shape, ratio_pad=ratio_pad, xywh=True)  # native-space labels
-        return {"cls": cls, "bbox": bbox, "ori_shape": ori_shape, "imgsz": imgsz, "ratio_pad": ratio_pad}
-
-    def _prepare_pred(self, pred, pbatch):
-        """Prepares and returns a batch for OBB validation with scaled and padded bounding boxes."""
-        predn = pred.clone()
-        ops.scale_boxes(
-            pbatch["imgsz"], predn[:, :4], pbatch["ori_shape"], ratio_pad=pbatch["ratio_pad"], xywh=True
-        )  # native-space pred
-        return predn
-
-    def plot_predictions(self, batch, preds, ni):
-        """Plots predicted bounding boxes on input images and saves the result."""
-        plot_images(
-            batch["img"],
-            *output_to_rotated_target(preds, max_det=self.args.max_det),
-            paths=batch["im_file"],
-            fname=self.save_dir / f"val_batch{ni}_pred.jpg",
-            names=self.names,
-            on_plot=self.on_plot,
-        )  # pred
-
-    def pred_to_json(self, predn, filename):
-        """Serialize YOLO predictions to COCO json format."""
-        stem = Path(filename).stem
-        image_id = int(stem) if stem.isnumeric() else stem
-        rbox = torch.cat([predn[:, :4], predn[:, -1:]], dim=-1)
-        poly = ops.xywhr2xyxyxyxy(rbox).view(-1, 8)
-        for i, (r, b) in enumerate(zip(rbox.tolist(), poly.tolist())):
-            self.jdict.append(
-                {
-                    "image_id": image_id,
-                    "category_id": self.class_map[int(predn[i, 5].item())],
-                    "score": round(predn[i, 4].item(), 5),
-                    "rbox": [round(x, 3) for x in r],
-                    "poly": [round(x, 3) for x in b],
-                }
-            )
-
-    def save_one_txt(self, predn, save_conf, shape, file):
-        """Save YOLO detections to a txt file in normalized coordinates in a specific format."""
-        import numpy as np
-
-        from ultralytics.engine.results import Results
-
-        rboxes = torch.cat([predn[:, :4], predn[:, -1:]], dim=-1)
-        # xywh, r, conf, cls
-        obb = torch.cat([rboxes, predn[:, 4:6]], dim=-1)
-        Results(
-            np.zeros((shape[0], shape[1]), dtype=np.uint8),
-            path=None,
-            names=self.names,
-            obb=obb,
-        ).save_txt(file, save_conf=save_conf)
-
-    def eval_json(self, stats):
-        """Evaluates YOLO output in JSON format and returns performance statistics."""
-        if self.args.save_json and self.is_dota and len(self.jdict):
-            import json
-            import re
-            from collections import defaultdict
-
-            pred_json = self.save_dir / "predictions.json"  # predictions
-            pred_txt = self.save_dir / "predictions_txt"  # predictions
-            pred_txt.mkdir(parents=True, exist_ok=True)
-            data = json.load(open(pred_json))
-            # Save split results
-            LOGGER.info(f"Saving predictions with DOTA format to {pred_txt}...")
-            for d in data:
-                image_id = d["image_id"]
-                score = d["score"]
-                classname = self.names[d["category_id"]].replace(" ", "-")
-                p = d["poly"]
-
-                with open(f'{pred_txt / f"Task1_{classname}"}.txt', "a") as f:
-                    f.writelines(f"{image_id} {score} {p[0]} {p[1]} {p[2]} {p[3]} {p[4]} {p[5]} {p[6]} {p[7]}\n")
-            # Save merged results, this could result slightly lower map than using official merging script,
-            # because of the probiou calculation.
-            pred_merged_txt = self.save_dir / "predictions_merged_txt"  # predictions
-            pred_merged_txt.mkdir(parents=True, exist_ok=True)
-            merged_results = defaultdict(list)
-            LOGGER.info(f"Saving merged predictions with DOTA format to {pred_merged_txt}...")
-            for d in data:
-                image_id = d["image_id"].split("__")[0]
-                pattern = re.compile(r"\d+___\d+")
-                x, y = (int(c) for c in re.findall(pattern, d["image_id"])[0].split("___"))
-                bbox, score, cls = d["rbox"], d["score"], d["category_id"]
-                bbox[0] += x
-                bbox[1] += y
-                bbox.extend([score, cls])
-                merged_results[image_id].append(bbox)
-            for image_id, bbox in merged_results.items():
-                bbox = torch.tensor(bbox)
-                max_wh = torch.max(bbox[:, :2]).item() * 2
-                c = bbox[:, 6:7] * max_wh  # classes
-                scores = bbox[:, 5]  # scores
-                b = bbox[:, :5].clone()
-                b[:, :2] += c
-                # 0.3 could get results close to the ones from official merging script, even slightly better.
-                i = ops.nms_rotated(b, scores, 0.3)
-                bbox = bbox[i]
-
-                b = ops.xywhr2xyxyxyxy(bbox[:, :5]).view(-1, 8)
-                for x in torch.cat([b, bbox[:, 5:7]], dim=-1).tolist():
-                    classname = self.names[int(x[-1])].replace(" ", "-")
-                    p = [round(i, 3) for i in x[:-2]]  # poly
-                    score = round(x[-2], 3)
-
-                    with open(f'{pred_merged_txt / f"Task1_{classname}"}.txt', "a") as f:
-                        f.writelines(f"{image_id} {score} {p[0]} {p[1]} {p[2]} {p[3]} {p[4]} {p[5]} {p[6]} {p[7]}\n")
-
-        return stats
->>>>>>> 9f22f451
+        return stats