--- conflicted
+++ resolved
@@ -1,4 +1,3 @@
-<<<<<<< HEAD
 # Ultralytics YOLO 🚀, AGPL-3.0 license
 
 import contextlib
@@ -80,7 +79,7 @@
         yolo export model=yolov8n-cls.pt format=onnx imgsz=224,128
 
     5. Explore your datasets using semantic search and SQL with a simple GUI powered by Ultralytics Explorer API
-        yolo explorer
+        yolo explorer data=data.yaml model=yolov8n.pt
     
     6. Streamlit real-time object detection on your webcam with Ultralytics YOLOv8
         yolo streamlit-predict
@@ -188,34 +187,31 @@
 
 def cfg2dict(cfg):
     """
-    Convert a configuration object to a dictionary, whether it is a file path, a string, or a SimpleNamespace object.
-
-    Args:
-        cfg (str | Path | dict | SimpleNamespace): Configuration object to be converted to a dictionary. This may be a
-            path to a configuration file, a dictionary, or a SimpleNamespace object.
+    Converts a configuration object to a dictionary.
+
+    Args:
+        cfg (str | Path | Dict | SimpleNamespace): Configuration object to be converted. Can be a file path,
+            a string, a dictionary, or a SimpleNamespace object.
 
     Returns:
-        (dict): Configuration object in dictionary format.
-
-    Example:
-        ```python
-        from ultralytics.cfg import cfg2dict
-        from types import SimpleNamespace
-
-        # Example usage with a file path
-        config_dict = cfg2dict('config.yaml')
-
-        # Example usage with a SimpleNamespace
-        config_sn = SimpleNamespace(param1='value1', param2='value2')
-        config_dict = cfg2dict(config_sn)
-
-        # Example usage with a dictionary (returns the same dictionary)
-        config_dict = cfg2dict({'param1': 'value1', 'param2': 'value2'})
-        ```
-
-    Notes:
-        - If `cfg` is a path or a string, it will be loaded as YAML and converted to a dictionary.
-        - If `cfg` is a SimpleNamespace object, it will be converted to a dictionary using `vars()`.
+        (Dict): Configuration object in dictionary format.
+
+    Examples:
+        Convert a YAML file path to a dictionary:
+        >>> config_dict = cfg2dict('config.yaml')
+
+        Convert a SimpleNamespace to a dictionary:
+        >>> from types import SimpleNamespace
+        >>> config_sn = SimpleNamespace(param1='value1', param2='value2')
+        >>> config_dict = cfg2dict(config_sn)
+
+        Pass through an already existing dictionary:
+        >>> config_dict = cfg2dict({'param1': 'value1', 'param2': 'value2'})
+
+    Notes:
+        - If cfg is a path or string, it's loaded as YAML and converted to a dictionary.
+        - If cfg is a SimpleNamespace object, it's converted to a dictionary using vars().
+        - If cfg is already a dictionary, it's returned unchanged.
     """
     if isinstance(cfg, (str, Path)):
         cfg = yaml_load(cfg)  # load dict
@@ -229,33 +225,23 @@
     Load and merge configuration data from a file or dictionary, with optional overrides.
 
     Args:
-        cfg (str | Path | dict | SimpleNamespace, optional): Configuration data source. Defaults to `DEFAULT_CFG_DICT`.
-        overrides (dict | None, optional): Dictionary containing key-value pairs to override the base configuration.
-            Defaults to None.
+        cfg (str | Path | Dict | SimpleNamespace): Configuration data source. Can be a file path, dictionary, or
+            SimpleNamespace object.
+        overrides (Dict | None): Dictionary containing key-value pairs to override the base configuration.
 
     Returns:
-        (SimpleNamespace): Namespace containing the merged training arguments.
+        (SimpleNamespace): Namespace containing the merged configuration arguments.
+
+    Examples:
+        >>> from ultralytics.cfg import get_cfg
+        >>> config = get_cfg()  # Load default configuration
+        >>> config = get_cfg('path/to/config.yaml', overrides={'epochs': 50, 'batch_size': 16})
 
     Notes:
         - If both `cfg` and `overrides` are provided, the values in `overrides` will take precedence.
-        - Special handling ensures alignment and correctness of the configuration, such as converting numeric `project`
-          and `name` to strings and validating the configuration keys and values.
-
-    Example:
-        ```python
-        from ultralytics.cfg import get_cfg
-
-        # Load default configuration
-        config = get_cfg()
-
-        # Load from a custom file with overrides
-        config = get_cfg('path/to/config.yaml', overrides={'epochs': 50, 'batch_size': 16})
-        ```
-
-        Configuration dictionary merged with overrides:
-        ```python
-        {'epochs': 50, 'batch_size': 16, ...}
-        ```
+        - Special handling ensures alignment and correctness of the configuration, such as converting numeric
+          `project` and `name` to strings and validating configuration keys and values.
+        - The function performs type and value checks on the configuration data.
     """
     cfg = cfg2dict(cfg)
 
@@ -283,7 +269,33 @@
 
 
 def check_cfg(cfg, hard=True):
-    """Validate Ultralytics configuration argument types and values, converting them if necessary."""
+    """
+    Checks configuration argument types and values for the Ultralytics library.
+
+    This function validates the types and values of configuration arguments, ensuring correctness and converting
+    them if necessary. It checks for specific key types defined in global variables such as CFG_FLOAT_KEYS,
+    CFG_FRACTION_KEYS, CFG_INT_KEYS, and CFG_BOOL_KEYS.
+
+    Args:
+        cfg (Dict): Configuration dictionary to validate.
+        hard (bool): If True, raises exceptions for invalid types and values; if False, attempts to convert them.
+
+    Examples:
+        >>> config = {
+        ...     'epochs': 50,     # valid integer
+        ...     'lr0': 0.01,      # valid float
+        ...     'momentum': 1.2,  # invalid float (out of 0.0-1.0 range)
+        ...     'save': 'true',   # invalid bool
+        ... }
+        >>> check_cfg(config, hard=False)
+        >>> print(config)
+        {'epochs': 50, 'lr0': 0.01, 'momentum': 1.2, 'save': False}  # corrected 'save' key
+
+    Notes:
+        - The function modifies the input dictionary in-place.
+        - None values are ignored as they may be from optional arguments.
+        - Fraction keys are checked to be within the range [0.0, 1.0].
+    """
     for k, v in cfg.items():
         if v is not None:  # None values may be from optional args
             if k in CFG_FLOAT_KEYS and not isinstance(v, (int, float)):
@@ -319,7 +331,25 @@
 
 
 def get_save_dir(args, name=None):
-    """Returns the directory path for saving outputs, derived from arguments or default settings."""
+    """
+    Returns the directory path for saving outputs, derived from arguments or default settings.
+
+    Args:
+        args (SimpleNamespace): Namespace object containing configurations such as 'project', 'name', 'task',
+            'mode', and 'save_dir'.
+        name (str | None): Optional name for the output directory. If not provided, it defaults to 'args.name'
+            or the 'args.mode'.
+
+    Returns:
+        (Path): Directory path where outputs should be saved.
+
+    Examples:
+        >>> from types import SimpleNamespace
+        >>> args = SimpleNamespace(project='my_project', task='detect', mode='train', exist_ok=True)
+        >>> save_dir = get_save_dir(args)
+        >>> print(save_dir)
+        my_project/detect/train
+    """
 
     if getattr(args, "save_dir", None):
         save_dir = args.save_dir
@@ -334,7 +364,23 @@
 
 
 def _handle_deprecation(custom):
-    """Handles deprecated configuration keys by mapping them to current equivalents with deprecation warnings."""
+    """
+    Handles deprecated configuration keys by mapping them to current equivalents with deprecation warnings.
+
+    Args:
+        custom (Dict): Configuration dictionary potentially containing deprecated keys.
+
+    Examples:
+        >>> custom_config = {"boxes": True, "hide_labels": "False", "line_thickness": 2}
+        >>> _handle_deprecation(custom_config)
+        >>> print(custom_config)
+        {'show_boxes': True, 'show_labels': True, 'line_width': 2}
+
+    Notes:
+        This function modifies the input dictionary in-place, replacing deprecated keys with their current
+        equivalents. It also handles value conversions where necessary, such as inverting boolean values for
+        'hide_labels' and 'hide_conf'.
+    """
 
     for key in custom.copy().keys():
         if key == "boxes":
@@ -355,35 +401,29 @@
 
 def check_dict_alignment(base: Dict, custom: Dict, e=None):
     """
-    Check for key alignment between custom and base configuration dictionaries, catering for deprecated keys and
-    providing informative error messages for mismatched keys.
-
-    Args:
-        base (dict): The base configuration dictionary containing valid keys.
-        custom (dict): The custom configuration dictionary to be checked for alignment.
-        e (Exception, optional): An optional error instance passed by the calling function. Default is None.
+    Checks alignment between custom and base configuration dictionaries, handling deprecated keys and providing error
+    messages for mismatched keys.
+
+    Args:
+        base (Dict): The base configuration dictionary containing valid keys.
+        custom (Dict): The custom configuration dictionary to be checked for alignment.
+        e (Exception | None): Optional error instance passed by the calling function.
 
     Raises:
-        SystemExit: Terminates the program execution if mismatched keys are found.
-
-    Notes:
-        - The function provides suggestions for mismatched keys based on their similarity to valid keys in the
-          base configuration.
-        - Deprecated keys in the custom configuration are automatically handled and replaced with their updated
-          equivalents.
-        - A detailed error message is printed for each mismatched key, helping users to quickly identify and correct
-          their custom configurations.
-
-    Example:
-        ```python
-        base_cfg = {'epochs': 50, 'lr0': 0.01, 'batch_size': 16}
-        custom_cfg = {'epoch': 100, 'lr': 0.02, 'batch_size': 32}
-
-        try:
-            check_dict_alignment(base_cfg, custom_cfg)
-        except SystemExit:
-            # Handle the error or correct the configuration
-        ```
+        SystemExit: If mismatched keys are found between the custom and base dictionaries.
+
+    Examples:
+        >>> base_cfg = {'epochs': 50, 'lr0': 0.01, 'batch_size': 16}
+        >>> custom_cfg = {'epoch': 100, 'lr': 0.02, 'batch_size': 32}
+        >>> try:
+        ...     check_dict_alignment(base_cfg, custom_cfg)
+        ... except SystemExit:
+        ...     print("Mismatched keys found")
+
+    Notes:
+        - Suggests corrections for mismatched keys based on similarity to valid keys.
+        - Automatically replaces deprecated keys in the custom configuration with updated equivalents.
+        - Prints detailed error messages for each mismatched key to help users correct their configurations.
     """
     custom = _handle_deprecation(custom)
     base_keys, custom_keys = (set(x.keys()) for x in (base, custom))
@@ -402,30 +442,21 @@
 
 def merge_equals_args(args: List[str]) -> List[str]:
     """
-    Merges arguments around isolated '=' args in a list of strings. The function considers cases where the first
-    argument ends with '=' or the second starts with '=', as well as when the middle one is an equals sign.
-
-    Args:
-        args (List[str]): A list of strings where each element is an argument.
+    Merges arguments around isolated '=' in a list of strings, handling three cases:
+    1. ['arg', '=', 'val'] becomes ['arg=val'],
+    2. ['arg=', 'val'] becomes ['arg=val'],
+    3. ['arg', '=val'] becomes ['arg=val'].
+
+    Args:
+        args (List[str]): A list of strings where each element represents an argument.
 
     Returns:
         (List[str]): A list of strings where the arguments around isolated '=' are merged.
 
-    Example:
-        The function modifies the argument list as follows:
-        ```python
-        args = ["arg1", "=", "value"]
-        new_args = merge_equals_args(args)
-        print(new_args)  # Output: ["arg1=value"]
-
-        args = ["arg1=", "value"]
-        new_args = merge_equals_args(args)
-        print(new_args)  # Output: ["arg1=value"]
-
-        args = ["arg1", "=value"]
-        new_args = merge_equals_args(args)
-        print(new_args)  # Output: ["arg1=value"]
-        ```
+    Examples:
+        >>> args = ["arg1", "=", "value", "arg2=", "value2", "arg3", "=value3"]
+        >>> merge_equals_args(args)
+        ['arg1=value', 'arg2=value2', 'arg3=value3']
     """
     new_args = []
     for i, arg in enumerate(args):
@@ -444,21 +475,24 @@
 
 def handle_yolo_hub(args: List[str]) -> None:
     """
-    Handle Ultralytics HUB command-line interface (CLI) commands.
-
-    This function processes Ultralytics HUB CLI commands such as login and logout. It should be called when executing
-    a script with arguments related to HUB authentication.
-
-    Args:
-        args (List[str]): A list of command line arguments.
-
-    Returns:
-        None
-
-    Example:
+    Handles Ultralytics HUB command-line interface (CLI) commands for authentication.
+
+    This function processes Ultralytics HUB CLI commands such as login and logout. It should be called when executing a
+    script with arguments related to HUB authentication.
+
+    Args:
+        args (List[str]): A list of command line arguments. The first argument should be either 'login'
+            or 'logout'. For 'login', an optional second argument can be the API key.
+
+    Examples:
         ```bash
         yolo hub login YOUR_API_KEY
         ```
+
+    Notes:
+        - The function imports the 'hub' module from ultralytics to perform login and logout operations.
+        - For the 'login' command, if no API key is provided, an empty string is passed to the login function.
+        - The 'logout' command does not require any additional arguments.
     """
     from ultralytics import hub
 
@@ -473,25 +507,26 @@
 
 def handle_yolo_settings(args: List[str]) -> None:
     """
-    Handle YOLO settings command-line interface (CLI) commands.
-
-    This function processes YOLO settings CLI commands such as reset. It should be called when executing a script with
-    arguments related to YOLO settings management.
+    Handles YOLO settings command-line interface (CLI) commands.
+
+    This function processes YOLO settings CLI commands such as reset and updating individual settings. It should be
+    called when executing a script with arguments related to YOLO settings management.
 
     Args:
         args (List[str]): A list of command line arguments for YOLO settings management.
 
-    Returns:
-        None
-
-    Example:
-        ```bash
-        yolo settings reset
-        ```
-
-    Notes:
-        For more information on handling YOLO settings, visit:
-        https://docs.ultralytics.com/quickstart/#ultralytics-settings
+    Examples:
+        >>> handle_yolo_settings(["reset"])  # Reset YOLO settings
+        >>> handle_yolo_settings(["default_cfg_path=yolov8n.yaml"])  # Update a specific setting
+
+    Notes:
+        - If no arguments are provided, the function will display the current settings.
+        - The 'reset' command will delete the existing settings file and create new default settings.
+        - Other arguments are treated as key-value pairs to update specific settings.
+        - The function will check for alignment between the provided settings and the existing ones.
+        - After processing, the updated settings will be displayed.
+        - For more information on handling YOLO settings, visit:
+          https://docs.ultralytics.com/quickstart/#ultralytics-settings
     """
     url = "https://docs.ultralytics.com/quickstart/#ultralytics-settings"  # help URL
     try:
@@ -511,22 +546,84 @@
         LOGGER.warning(f"WARNING ⚠️ settings error: '{e}'. Please see {url} for help.")
 
 
-def handle_explorer():
-    """Open the Ultralytics Explorer GUI for dataset exploration and analysis."""
+def handle_explorer(args: List[str]):
+    """
+    This function launches a graphical user interface that provides tools for interacting with and analyzing datasets
+    using the Ultralytics Explorer API. It checks for the required 'streamlit' package and informs the user that the
+    Explorer dashboard is loading.
+
+    Args:
+        args (List[str]): A list of optional command line arguments.
+
+    Examples:
+        ```bash
+        yolo explorer data=data.yaml model=yolov8n.pt
+        ```
+
+    Notes:
+        - Requires 'streamlit' package version 1.29.0 or higher.
+        - The function does not take any arguments or return any values.
+        - It is typically called from the command line interface using the 'yolo explorer' command.
+    """
     checks.check_requirements("streamlit>=1.29.0")
     LOGGER.info("💡 Loading Explorer dashboard...")
-    subprocess.run(["streamlit", "run", ROOT / "data/explorer/gui/dash.py", "--server.maxMessageSize", "2048"])
+    cmd = ["streamlit", "run", ROOT / "data/explorer/gui/dash.py", "--server.maxMessageSize", "2048"]
+    new = dict(parse_key_value_pair(a) for a in args)
+    check_dict_alignment(base={k: DEFAULT_CFG_DICT[k] for k in ["model", "data"]}, custom=new)
+    for k, v in new.items():
+        cmd += [k, v]
+    subprocess.run(cmd)
 
 
 def handle_streamlit_inference():
-    """Open the Ultralytics Live Inference streamlit app for real time object detection."""
+    """
+    Open the Ultralytics Live Inference Streamlit app for real-time object detection.
+
+    This function initializes and runs a Streamlit application designed for performing live object detection using
+    Ultralytics models. It checks for the required Streamlit package and launches the app.
+
+    Examples:
+        >>> handle_streamlit_inference()
+
+    Notes:
+        - Requires Streamlit version 1.29.0 or higher.
+        - The app is launched using the 'streamlit run' command.
+        - The Streamlit app file is located in the Ultralytics package directory.
+    """
     checks.check_requirements("streamlit>=1.29.0")
     LOGGER.info("💡 Loading Ultralytics Live Inference app...")
     subprocess.run(["streamlit", "run", ROOT / "solutions/streamlit_inference.py", "--server.headless", "true"])
 
 
-def parse_key_value_pair(pair):
-    """Parse one 'key=value' pair and return key and value."""
+def parse_key_value_pair(pair: str = "key=value"):
+    """
+    Parses a key-value pair string into separate key and value components.
+
+    Args:
+        pair (str): A string containing a key-value pair in the format "key=value".
+
+    Returns:
+        (tuple): A tuple containing two elements:
+            - key (str): The parsed key.
+            - value (str): The parsed value.
+
+    Raises:
+        AssertionError: If the value is missing or empty.
+
+    Examples:
+        >>> key, value = parse_key_value_pair("model=yolov8n.pt")
+        >>> print(f"Key: {key}, Value: {value}")
+        Key: model, Value: yolov8n.pt
+
+        >>> key, value = parse_key_value_pair("epochs=100")
+        >>> print(f"Key: {key}, Value: {value}")
+        Key: epochs, Value: 100
+
+    Notes:
+        - The function splits the input string on the first '=' character.
+        - Leading and trailing whitespace is removed from both key and value.
+        - An assertion error is raised if the value is empty after stripping.
+    """
     k, v = pair.split("=", 1)  # split on first '=' sign
     k, v = k.strip(), v.strip()  # remove spaces
     assert v, f"missing '{k}' value"
@@ -534,7 +631,36 @@
 
 
 def smart_value(v):
-    """Convert a string to its appropriate type (int, float, bool, None, etc.)."""
+    """
+    Converts a string representation of a value to its appropriate Python type.
+
+    This function attempts to convert a given string into a Python object of the most appropriate type. It handles
+    conversions to None, bool, int, float, and other types that can be evaluated safely.
+
+    Args:
+        v (str): The string representation of the value to be converted.
+
+    Returns:
+        (Any): The converted value. The type can be None, bool, int, float, or the original string if no conversion
+            is applicable.
+
+    Examples:
+        >>> smart_value("42")
+        42
+        >>> smart_value("3.14")
+        3.14
+        >>> smart_value("True")
+        True
+        >>> smart_value("None")
+        None
+        >>> smart_value("some_string")
+        'some_string'
+
+    Notes:
+        - The function uses a case-insensitive comparison for boolean and None values.
+        - For other types, it attempts to use Python's eval() function, which can be unsafe if used on untrusted input.
+        - If no conversion is possible, the original string is returned.
+    """
     v_lower = v.lower()
     if v_lower == "none":
         return None
@@ -552,31 +678,26 @@
     """
     Ultralytics entrypoint function for parsing and executing command-line arguments.
 
-    This function serves as the main entry point for the Ultralytics CLI, parsing  command-line arguments and
+    This function serves as the main entry point for the Ultralytics CLI, parsing command-line arguments and
     executing the corresponding tasks such as training, validation, prediction, exporting models, and more.
 
     Args:
-        debug (str, optional): Space-separated string of command-line arguments for debugging purposes. Default is "".
-
-    Returns:
-        (None): This function does not return any value.
-
-    Notes:
-        - For a list of all available commands and their arguments, see the provided help messages and the Ultralytics
-          documentation at https://docs.ultralytics.com.
+        debug (str): Space-separated string of command-line arguments for debugging purposes.
+
+    Examples:
+        Train a detection model for 10 epochs with an initial learning_rate of 0.01:
+        >>> entrypoint("train data=coco8.yaml model=yolov8n.pt epochs=10 lr0=0.01")
+
+        Predict a YouTube video using a pretrained segmentation model at image size 320:
+        >>> entrypoint("predict model=yolov8n-seg.pt source='https://youtu.be/LNwODJXcvt4' imgsz=320")
+
+        Validate a pretrained detection model at batch-size 1 and image size 640:
+        >>> entrypoint("val model=yolov8n.pt data=coco8.yaml batch=1 imgsz=640")
+
+    Notes:
         - If no arguments are passed, the function will display the usage help message.
-
-    Example:
-        ```python
-        # Train a detection model for 10 epochs with an initial learning_rate of 0.01
-        entrypoint("train data=coco8.yaml model=yolov8n.pt epochs=10 lr0=0.01")
-
-        # Predict a YouTube video using a pretrained segmentation model at image size 320
-        entrypoint("predict model=yolov8n-seg.pt source='https://youtu.be/LNwODJXcvt4' imgsz=320")
-
-        # Validate a pretrained detection model at batch-size 1 and image size 640
-        entrypoint("val model=yolov8n.pt data=coco8.yaml batch=1 imgsz=640")
-        ```
+        - For a list of all available commands and their arguments, see the provided help messages and the
+          Ultralytics documentation at https://docs.ultralytics.com.
     """
     args = (debug.split(" ") if debug else ARGV)[1:]
     if not args:  # no arguments passed
@@ -592,7 +713,7 @@
         "hub": lambda: handle_yolo_hub(args[1:]),
         "login": lambda: handle_yolo_hub(args),
         "copy-cfg": copy_default_cfg,
-        "explorer": lambda: handle_explorer(),
+        "explorer": lambda: handle_explorer(args[1:]),
         "streamlit-predict": lambda: handle_streamlit_inference(),
     }
     full_args_dict = {**DEFAULT_CFG_DICT, **{k: None for k in TASKS}, **{k: None for k in MODES}, **special}
@@ -672,6 +793,10 @@
         from ultralytics import FastSAM
 
         model = FastSAM(model)
+    elif "sam2" in stem:
+        from ultralytics import SAM2
+
+        model = SAM2(model)
     elif "sam" in stem:
         from ultralytics import SAM
 
@@ -714,7 +839,26 @@
 
 # Special modes --------------------------------------------------------------------------------------------------------
 def copy_default_cfg():
-    """Copy and create a new default configuration file with '_copy' appended to its name, providing usage example."""
+    """
+    Copies the default configuration file and creates a new one with '_copy' appended to its name.
+
+    This function duplicates the existing default configuration file (DEFAULT_CFG_PATH) and saves it
+    with '_copy' appended to its name in the current working directory. It provides a convenient way
+    to create a custom configuration file based on the default settings.
+
+    Examples:
+        >>> copy_default_cfg()
+        # Output: default.yaml copied to /path/to/current/directory/default_copy.yaml
+        # Example YOLO command with this new custom cfg:
+        #   yolo cfg='/path/to/current/directory/default_copy.yaml' imgsz=320 batch=8
+
+    Notes:
+        - The new configuration file is created in the current working directory.
+        - After copying, the function prints a message with the new file's location and an example
+          YOLO command demonstrating how to use the new configuration file.
+        - This function is useful for users who want to modify the default configuration without
+          altering the original file.
+    """
     new_file = Path.cwd() / DEFAULT_CFG_PATH.name.replace(".yaml", "_copy.yaml")
     shutil.copy2(DEFAULT_CFG_PATH, new_file)
     LOGGER.info(
@@ -725,878 +869,4 @@
 
 if __name__ == "__main__":
     # Example: entrypoint(debug='yolo predict model=yolov8n.pt')
-    entrypoint(debug="")
-=======
-# Ultralytics YOLO 🚀, AGPL-3.0 license
-
-import contextlib
-import shutil
-import subprocess
-import sys
-from pathlib import Path
-from types import SimpleNamespace
-from typing import Dict, List, Union
-
-from ultralytics.utils import (
-    ASSETS,
-    DEFAULT_CFG,
-    DEFAULT_CFG_DICT,
-    DEFAULT_CFG_PATH,
-    LOGGER,
-    RANK,
-    ROOT,
-    RUNS_DIR,
-    SETTINGS,
-    SETTINGS_YAML,
-    TESTS_RUNNING,
-    IterableSimpleNamespace,
-    __version__,
-    checks,
-    colorstr,
-    deprecation_warn,
-    yaml_load,
-    yaml_print,
-)
-
-# Define valid tasks and modes
-MODES = {"train", "val", "predict", "export", "track", "benchmark"}
-TASKS = {"detect", "segment", "classify", "pose", "obb"}
-TASK2DATA = {
-    "detect": "coco8.yaml",
-    "segment": "coco8-seg.yaml",
-    "classify": "imagenet10",
-    "pose": "coco8-pose.yaml",
-    "obb": "dota8.yaml",
-}
-TASK2MODEL = {
-    "detect": "yolov8n.pt",
-    "segment": "yolov8n-seg.pt",
-    "classify": "yolov8n-cls.pt",
-    "pose": "yolov8n-pose.pt",
-    "obb": "yolov8n-obb.pt",
-}
-TASK2METRIC = {
-    "detect": "metrics/mAP50-95(B)",
-    "segment": "metrics/mAP50-95(M)",
-    "classify": "metrics/accuracy_top1",
-    "pose": "metrics/mAP50-95(P)",
-    "obb": "metrics/mAP50-95(B)",
-}
-MODELS = {TASK2MODEL[task] for task in TASKS}
-
-ARGV = sys.argv or ["", ""]  # sometimes sys.argv = []
-CLI_HELP_MSG = f"""
-    Arguments received: {str(['yolo'] + ARGV[1:])}. Ultralytics 'yolo' commands use the following syntax:
-
-        yolo TASK MODE ARGS
-
-        Where   TASK (optional) is one of {TASKS}
-                MODE (required) is one of {MODES}
-                ARGS (optional) are any number of custom 'arg=value' pairs like 'imgsz=320' that override defaults.
-                    See all ARGS at https://docs.ultralytics.com/usage/cfg or with 'yolo cfg'
-
-    1. Train a detection model for 10 epochs with an initial learning_rate of 0.01
-        yolo train data=coco8.yaml model=yolov8n.pt epochs=10 lr0=0.01
-
-    2. Predict a YouTube video using a pretrained segmentation model at image size 320:
-        yolo predict model=yolov8n-seg.pt source='https://youtu.be/LNwODJXcvt4' imgsz=320
-
-    3. Val a pretrained detection model at batch-size 1 and image size 640:
-        yolo val model=yolov8n.pt data=coco8.yaml batch=1 imgsz=640
-
-    4. Export a YOLOv8n classification model to ONNX format at image size 224 by 128 (no TASK required)
-        yolo export model=yolov8n-cls.pt format=onnx imgsz=224,128
-
-    5. Explore your datasets using semantic search and SQL with a simple GUI powered by Ultralytics Explorer API
-        yolo explorer data=data.yaml model=yolov8n.pt
-    
-    6. Streamlit real-time object detection on your webcam with Ultralytics YOLOv8
-        yolo streamlit-predict
-        
-    7. Run special commands:
-        yolo help
-        yolo checks
-        yolo version
-        yolo settings
-        yolo copy-cfg
-        yolo cfg
-
-    Docs: https://docs.ultralytics.com
-    Community: https://community.ultralytics.com
-    GitHub: https://github.com/ultralytics/ultralytics
-    """
-
-# Define keys for arg type checks
-CFG_FLOAT_KEYS = {  # integer or float arguments, i.e. x=2 and x=2.0
-    "warmup_epochs",
-    "box",
-    "cls",
-    "dfl",
-    "degrees",
-    "shear",
-    "time",
-    "workspace",
-    "batch",
-}
-CFG_FRACTION_KEYS = {  # fractional float arguments with 0.0<=values<=1.0
-    "dropout",
-    "lr0",
-    "lrf",
-    "momentum",
-    "weight_decay",
-    "warmup_momentum",
-    "warmup_bias_lr",
-    "label_smoothing",
-    "hsv_h",
-    "hsv_s",
-    "hsv_v",
-    "translate",
-    "scale",
-    "perspective",
-    "flipud",
-    "fliplr",
-    "bgr",
-    "mosaic",
-    "mixup",
-    "copy_paste",
-    "conf",
-    "iou",
-    "fraction",
-}
-CFG_INT_KEYS = {  # integer-only arguments
-    "epochs",
-    "patience",
-    "workers",
-    "seed",
-    "close_mosaic",
-    "mask_ratio",
-    "max_det",
-    "vid_stride",
-    "line_width",
-    "nbs",
-    "save_period",
-}
-CFG_BOOL_KEYS = {  # boolean-only arguments
-    "save",
-    "exist_ok",
-    "verbose",
-    "deterministic",
-    "single_cls",
-    "rect",
-    "cos_lr",
-    "overlap_mask",
-    "val",
-    "save_json",
-    "save_hybrid",
-    "half",
-    "dnn",
-    "plots",
-    "show",
-    "save_txt",
-    "save_conf",
-    "save_crop",
-    "save_frames",
-    "show_labels",
-    "show_conf",
-    "visualize",
-    "augment",
-    "agnostic_nms",
-    "retina_masks",
-    "show_boxes",
-    "keras",
-    "optimize",
-    "int8",
-    "dynamic",
-    "simplify",
-    "nms",
-    "profile",
-    "multi_scale",
-}
-
-
-def cfg2dict(cfg):
-    """
-    Converts a configuration object to a dictionary.
-
-    Args:
-        cfg (str | Path | Dict | SimpleNamespace): Configuration object to be converted. Can be a file path,
-            a string, a dictionary, or a SimpleNamespace object.
-
-    Returns:
-        (Dict): Configuration object in dictionary format.
-
-    Examples:
-        Convert a YAML file path to a dictionary:
-        >>> config_dict = cfg2dict('config.yaml')
-
-        Convert a SimpleNamespace to a dictionary:
-        >>> from types import SimpleNamespace
-        >>> config_sn = SimpleNamespace(param1='value1', param2='value2')
-        >>> config_dict = cfg2dict(config_sn)
-
-        Pass through an already existing dictionary:
-        >>> config_dict = cfg2dict({'param1': 'value1', 'param2': 'value2'})
-
-    Notes:
-        - If cfg is a path or string, it's loaded as YAML and converted to a dictionary.
-        - If cfg is a SimpleNamespace object, it's converted to a dictionary using vars().
-        - If cfg is already a dictionary, it's returned unchanged.
-    """
-    if isinstance(cfg, (str, Path)):
-        cfg = yaml_load(cfg)  # load dict
-    elif isinstance(cfg, SimpleNamespace):
-        cfg = vars(cfg)  # convert to dict
-    return cfg
-
-
-def get_cfg(cfg: Union[str, Path, Dict, SimpleNamespace] = DEFAULT_CFG_DICT, overrides: Dict = None):
-    """
-    Load and merge configuration data from a file or dictionary, with optional overrides.
-
-    Args:
-        cfg (str | Path | Dict | SimpleNamespace): Configuration data source. Can be a file path, dictionary, or
-            SimpleNamespace object.
-        overrides (Dict | None): Dictionary containing key-value pairs to override the base configuration.
-
-    Returns:
-        (SimpleNamespace): Namespace containing the merged configuration arguments.
-
-    Examples:
-        >>> from ultralytics.cfg import get_cfg
-        >>> config = get_cfg()  # Load default configuration
-        >>> config = get_cfg('path/to/config.yaml', overrides={'epochs': 50, 'batch_size': 16})
-
-    Notes:
-        - If both `cfg` and `overrides` are provided, the values in `overrides` will take precedence.
-        - Special handling ensures alignment and correctness of the configuration, such as converting numeric
-          `project` and `name` to strings and validating configuration keys and values.
-        - The function performs type and value checks on the configuration data.
-    """
-    cfg = cfg2dict(cfg)
-
-    # Merge overrides
-    if overrides:
-        overrides = cfg2dict(overrides)
-        if "save_dir" not in cfg:
-            overrides.pop("save_dir", None)  # special override keys to ignore
-        check_dict_alignment(cfg, overrides)
-        cfg = {**cfg, **overrides}  # merge cfg and overrides dicts (prefer overrides)
-
-    # Special handling for numeric project/name
-    for k in "project", "name":
-        if k in cfg and isinstance(cfg[k], (int, float)):
-            cfg[k] = str(cfg[k])
-    if cfg.get("name") == "model":  # assign model to 'name' arg
-        cfg["name"] = cfg.get("model", "").split(".")[0]
-        LOGGER.warning(f"WARNING ⚠️ 'name=model' automatically updated to 'name={cfg['name']}'.")
-
-    # Type and Value checks
-    check_cfg(cfg)
-
-    # Return instance
-    return IterableSimpleNamespace(**cfg)
-
-
-def check_cfg(cfg, hard=True):
-    """
-    Checks configuration argument types and values for the Ultralytics library.
-
-    This function validates the types and values of configuration arguments, ensuring correctness and converting
-    them if necessary. It checks for specific key types defined in global variables such as CFG_FLOAT_KEYS,
-    CFG_FRACTION_KEYS, CFG_INT_KEYS, and CFG_BOOL_KEYS.
-
-    Args:
-        cfg (Dict): Configuration dictionary to validate.
-        hard (bool): If True, raises exceptions for invalid types and values; if False, attempts to convert them.
-
-    Examples:
-        >>> config = {
-        ...     'epochs': 50,     # valid integer
-        ...     'lr0': 0.01,      # valid float
-        ...     'momentum': 1.2,  # invalid float (out of 0.0-1.0 range)
-        ...     'save': 'true',   # invalid bool
-        ... }
-        >>> check_cfg(config, hard=False)
-        >>> print(config)
-        {'epochs': 50, 'lr0': 0.01, 'momentum': 1.2, 'save': False}  # corrected 'save' key
-
-    Notes:
-        - The function modifies the input dictionary in-place.
-        - None values are ignored as they may be from optional arguments.
-        - Fraction keys are checked to be within the range [0.0, 1.0].
-    """
-    for k, v in cfg.items():
-        if v is not None:  # None values may be from optional args
-            if k in CFG_FLOAT_KEYS and not isinstance(v, (int, float)):
-                if hard:
-                    raise TypeError(
-                        f"'{k}={v}' is of invalid type {type(v).__name__}. "
-                        f"Valid '{k}' types are int (i.e. '{k}=0') or float (i.e. '{k}=0.5')"
-                    )
-                cfg[k] = float(v)
-            elif k in CFG_FRACTION_KEYS:
-                if not isinstance(v, (int, float)):
-                    if hard:
-                        raise TypeError(
-                            f"'{k}={v}' is of invalid type {type(v).__name__}. "
-                            f"Valid '{k}' types are int (i.e. '{k}=0') or float (i.e. '{k}=0.5')"
-                        )
-                    cfg[k] = v = float(v)
-                if not (0.0 <= v <= 1.0):
-                    raise ValueError(f"'{k}={v}' is an invalid value. " f"Valid '{k}' values are between 0.0 and 1.0.")
-            elif k in CFG_INT_KEYS and not isinstance(v, int):
-                if hard:
-                    raise TypeError(
-                        f"'{k}={v}' is of invalid type {type(v).__name__}. " f"'{k}' must be an int (i.e. '{k}=8')"
-                    )
-                cfg[k] = int(v)
-            elif k in CFG_BOOL_KEYS and not isinstance(v, bool):
-                if hard:
-                    raise TypeError(
-                        f"'{k}={v}' is of invalid type {type(v).__name__}. "
-                        f"'{k}' must be a bool (i.e. '{k}=True' or '{k}=False')"
-                    )
-                cfg[k] = bool(v)
-
-
-def get_save_dir(args, name=None):
-    """
-    Returns the directory path for saving outputs, derived from arguments or default settings.
-
-    Args:
-        args (SimpleNamespace): Namespace object containing configurations such as 'project', 'name', 'task',
-            'mode', and 'save_dir'.
-        name (str | None): Optional name for the output directory. If not provided, it defaults to 'args.name'
-            or the 'args.mode'.
-
-    Returns:
-        (Path): Directory path where outputs should be saved.
-
-    Examples:
-        >>> from types import SimpleNamespace
-        >>> args = SimpleNamespace(project='my_project', task='detect', mode='train', exist_ok=True)
-        >>> save_dir = get_save_dir(args)
-        >>> print(save_dir)
-        my_project/detect/train
-    """
-
-    if getattr(args, "save_dir", None):
-        save_dir = args.save_dir
-    else:
-        from ultralytics.utils.files import increment_path
-
-        project = args.project or (ROOT.parent / "tests/tmp/runs" if TESTS_RUNNING else RUNS_DIR) / args.task
-        name = name or args.name or f"{args.mode}"
-        save_dir = increment_path(Path(project) / name, exist_ok=args.exist_ok if RANK in {-1, 0} else True)
-
-    return Path(save_dir)
-
-
-def _handle_deprecation(custom):
-    """
-    Handles deprecated configuration keys by mapping them to current equivalents with deprecation warnings.
-
-    Args:
-        custom (Dict): Configuration dictionary potentially containing deprecated keys.
-
-    Examples:
-        >>> custom_config = {"boxes": True, "hide_labels": "False", "line_thickness": 2}
-        >>> _handle_deprecation(custom_config)
-        >>> print(custom_config)
-        {'show_boxes': True, 'show_labels': True, 'line_width': 2}
-
-    Notes:
-        This function modifies the input dictionary in-place, replacing deprecated keys with their current
-        equivalents. It also handles value conversions where necessary, such as inverting boolean values for
-        'hide_labels' and 'hide_conf'.
-    """
-
-    for key in custom.copy().keys():
-        if key == "boxes":
-            deprecation_warn(key, "show_boxes")
-            custom["show_boxes"] = custom.pop("boxes")
-        if key == "hide_labels":
-            deprecation_warn(key, "show_labels")
-            custom["show_labels"] = custom.pop("hide_labels") == "False"
-        if key == "hide_conf":
-            deprecation_warn(key, "show_conf")
-            custom["show_conf"] = custom.pop("hide_conf") == "False"
-        if key == "line_thickness":
-            deprecation_warn(key, "line_width")
-            custom["line_width"] = custom.pop("line_thickness")
-
-    return custom
-
-
-def check_dict_alignment(base: Dict, custom: Dict, e=None):
-    """
-    Checks alignment between custom and base configuration dictionaries, handling deprecated keys and providing error
-    messages for mismatched keys.
-
-    Args:
-        base (Dict): The base configuration dictionary containing valid keys.
-        custom (Dict): The custom configuration dictionary to be checked for alignment.
-        e (Exception | None): Optional error instance passed by the calling function.
-
-    Raises:
-        SystemExit: If mismatched keys are found between the custom and base dictionaries.
-
-    Examples:
-        >>> base_cfg = {'epochs': 50, 'lr0': 0.01, 'batch_size': 16}
-        >>> custom_cfg = {'epoch': 100, 'lr': 0.02, 'batch_size': 32}
-        >>> try:
-        ...     check_dict_alignment(base_cfg, custom_cfg)
-        ... except SystemExit:
-        ...     print("Mismatched keys found")
-
-    Notes:
-        - Suggests corrections for mismatched keys based on similarity to valid keys.
-        - Automatically replaces deprecated keys in the custom configuration with updated equivalents.
-        - Prints detailed error messages for each mismatched key to help users correct their configurations.
-    """
-    custom = _handle_deprecation(custom)
-    base_keys, custom_keys = (set(x.keys()) for x in (base, custom))
-    mismatched = [k for k in custom_keys if k not in base_keys]
-    if mismatched:
-        from difflib import get_close_matches
-
-        string = ""
-        for x in mismatched:
-            matches = get_close_matches(x, base_keys)  # key list
-            matches = [f"{k}={base[k]}" if base.get(k) is not None else k for k in matches]
-            match_str = f"Similar arguments are i.e. {matches}." if matches else ""
-            string += f"'{colorstr('red', 'bold', x)}' is not a valid YOLO argument. {match_str}\n"
-        raise SyntaxError(string + CLI_HELP_MSG) from e
-
-
-def merge_equals_args(args: List[str]) -> List[str]:
-    """
-    Merges arguments around isolated '=' in a list of strings, handling three cases:
-    1. ['arg', '=', 'val'] becomes ['arg=val'],
-    2. ['arg=', 'val'] becomes ['arg=val'],
-    3. ['arg', '=val'] becomes ['arg=val'].
-
-    Args:
-        args (List[str]): A list of strings where each element represents an argument.
-
-    Returns:
-        (List[str]): A list of strings where the arguments around isolated '=' are merged.
-
-    Examples:
-        >>> args = ["arg1", "=", "value", "arg2=", "value2", "arg3", "=value3"]
-        >>> merge_equals_args(args)
-        ['arg1=value', 'arg2=value2', 'arg3=value3']
-    """
-    new_args = []
-    for i, arg in enumerate(args):
-        if arg == "=" and 0 < i < len(args) - 1:  # merge ['arg', '=', 'val']
-            new_args[-1] += f"={args[i + 1]}"
-            del args[i + 1]
-        elif arg.endswith("=") and i < len(args) - 1 and "=" not in args[i + 1]:  # merge ['arg=', 'val']
-            new_args.append(f"{arg}{args[i + 1]}")
-            del args[i + 1]
-        elif arg.startswith("=") and i > 0:  # merge ['arg', '=val']
-            new_args[-1] += arg
-        else:
-            new_args.append(arg)
-    return new_args
-
-
-def handle_yolo_hub(args: List[str]) -> None:
-    """
-    Handles Ultralytics HUB command-line interface (CLI) commands for authentication.
-
-    This function processes Ultralytics HUB CLI commands such as login and logout. It should be called when executing a
-    script with arguments related to HUB authentication.
-
-    Args:
-        args (List[str]): A list of command line arguments. The first argument should be either 'login'
-            or 'logout'. For 'login', an optional second argument can be the API key.
-
-    Examples:
-        ```bash
-        yolo hub login YOUR_API_KEY
-        ```
-
-    Notes:
-        - The function imports the 'hub' module from ultralytics to perform login and logout operations.
-        - For the 'login' command, if no API key is provided, an empty string is passed to the login function.
-        - The 'logout' command does not require any additional arguments.
-    """
-    from ultralytics import hub
-
-    if args[0] == "login":
-        key = args[1] if len(args) > 1 else ""
-        # Log in to Ultralytics HUB using the provided API key
-        hub.login(key)
-    elif args[0] == "logout":
-        # Log out from Ultralytics HUB
-        hub.logout()
-
-
-def handle_yolo_settings(args: List[str]) -> None:
-    """
-    Handles YOLO settings command-line interface (CLI) commands.
-
-    This function processes YOLO settings CLI commands such as reset and updating individual settings. It should be
-    called when executing a script with arguments related to YOLO settings management.
-
-    Args:
-        args (List[str]): A list of command line arguments for YOLO settings management.
-
-    Examples:
-        >>> handle_yolo_settings(["reset"])  # Reset YOLO settings
-        >>> handle_yolo_settings(["default_cfg_path=yolov8n.yaml"])  # Update a specific setting
-
-    Notes:
-        - If no arguments are provided, the function will display the current settings.
-        - The 'reset' command will delete the existing settings file and create new default settings.
-        - Other arguments are treated as key-value pairs to update specific settings.
-        - The function will check for alignment between the provided settings and the existing ones.
-        - After processing, the updated settings will be displayed.
-        - For more information on handling YOLO settings, visit:
-          https://docs.ultralytics.com/quickstart/#ultralytics-settings
-    """
-    url = "https://docs.ultralytics.com/quickstart/#ultralytics-settings"  # help URL
-    try:
-        if any(args):
-            if args[0] == "reset":
-                SETTINGS_YAML.unlink()  # delete the settings file
-                SETTINGS.reset()  # create new settings
-                LOGGER.info("Settings reset successfully")  # inform the user that settings have been reset
-            else:  # save a new setting
-                new = dict(parse_key_value_pair(a) for a in args)
-                check_dict_alignment(SETTINGS, new)
-                SETTINGS.update(new)
-
-        LOGGER.info(f"💡 Learn about settings at {url}")
-        yaml_print(SETTINGS_YAML)  # print the current settings
-    except Exception as e:
-        LOGGER.warning(f"WARNING ⚠️ settings error: '{e}'. Please see {url} for help.")
-
-
-def handle_explorer(args: List[str]):
-    """
-    This function launches a graphical user interface that provides tools for interacting with and analyzing datasets
-    using the Ultralytics Explorer API. It checks for the required 'streamlit' package and informs the user that the
-    Explorer dashboard is loading.
-
-    Args:
-        args (List[str]): A list of optional command line arguments.
-
-    Examples:
-        ```bash
-        yolo explorer data=data.yaml model=yolov8n.pt
-        ```
-
-    Notes:
-        - Requires 'streamlit' package version 1.29.0 or higher.
-        - The function does not take any arguments or return any values.
-        - It is typically called from the command line interface using the 'yolo explorer' command.
-    """
-    checks.check_requirements("streamlit>=1.29.0")
-    LOGGER.info("💡 Loading Explorer dashboard...")
-    cmd = ["streamlit", "run", ROOT / "data/explorer/gui/dash.py", "--server.maxMessageSize", "2048"]
-    new = dict(parse_key_value_pair(a) for a in args)
-    check_dict_alignment(base={k: DEFAULT_CFG_DICT[k] for k in ["model", "data"]}, custom=new)
-    for k, v in new.items():
-        cmd += [k, v]
-    subprocess.run(cmd)
-
-
-def handle_streamlit_inference():
-    """
-    Open the Ultralytics Live Inference Streamlit app for real-time object detection.
-
-    This function initializes and runs a Streamlit application designed for performing live object detection using
-    Ultralytics models. It checks for the required Streamlit package and launches the app.
-
-    Examples:
-        >>> handle_streamlit_inference()
-
-    Notes:
-        - Requires Streamlit version 1.29.0 or higher.
-        - The app is launched using the 'streamlit run' command.
-        - The Streamlit app file is located in the Ultralytics package directory.
-    """
-    checks.check_requirements("streamlit>=1.29.0")
-    LOGGER.info("💡 Loading Ultralytics Live Inference app...")
-    subprocess.run(["streamlit", "run", ROOT / "solutions/streamlit_inference.py", "--server.headless", "true"])
-
-
-def parse_key_value_pair(pair: str = "key=value"):
-    """
-    Parses a key-value pair string into separate key and value components.
-
-    Args:
-        pair (str): A string containing a key-value pair in the format "key=value".
-
-    Returns:
-        (tuple): A tuple containing two elements:
-            - key (str): The parsed key.
-            - value (str): The parsed value.
-
-    Raises:
-        AssertionError: If the value is missing or empty.
-
-    Examples:
-        >>> key, value = parse_key_value_pair("model=yolov8n.pt")
-        >>> print(f"Key: {key}, Value: {value}")
-        Key: model, Value: yolov8n.pt
-
-        >>> key, value = parse_key_value_pair("epochs=100")
-        >>> print(f"Key: {key}, Value: {value}")
-        Key: epochs, Value: 100
-
-    Notes:
-        - The function splits the input string on the first '=' character.
-        - Leading and trailing whitespace is removed from both key and value.
-        - An assertion error is raised if the value is empty after stripping.
-    """
-    k, v = pair.split("=", 1)  # split on first '=' sign
-    k, v = k.strip(), v.strip()  # remove spaces
-    assert v, f"missing '{k}' value"
-    return k, smart_value(v)
-
-
-def smart_value(v):
-    """
-    Converts a string representation of a value to its appropriate Python type.
-
-    This function attempts to convert a given string into a Python object of the most appropriate type. It handles
-    conversions to None, bool, int, float, and other types that can be evaluated safely.
-
-    Args:
-        v (str): The string representation of the value to be converted.
-
-    Returns:
-        (Any): The converted value. The type can be None, bool, int, float, or the original string if no conversion
-            is applicable.
-
-    Examples:
-        >>> smart_value("42")
-        42
-        >>> smart_value("3.14")
-        3.14
-        >>> smart_value("True")
-        True
-        >>> smart_value("None")
-        None
-        >>> smart_value("some_string")
-        'some_string'
-
-    Notes:
-        - The function uses a case-insensitive comparison for boolean and None values.
-        - For other types, it attempts to use Python's eval() function, which can be unsafe if used on untrusted input.
-        - If no conversion is possible, the original string is returned.
-    """
-    v_lower = v.lower()
-    if v_lower == "none":
-        return None
-    elif v_lower == "true":
-        return True
-    elif v_lower == "false":
-        return False
-    else:
-        with contextlib.suppress(Exception):
-            return eval(v)
-        return v
-
-
-def entrypoint(debug=""):
-    """
-    Ultralytics entrypoint function for parsing and executing command-line arguments.
-
-    This function serves as the main entry point for the Ultralytics CLI, parsing command-line arguments and
-    executing the corresponding tasks such as training, validation, prediction, exporting models, and more.
-
-    Args:
-        debug (str): Space-separated string of command-line arguments for debugging purposes.
-
-    Examples:
-        Train a detection model for 10 epochs with an initial learning_rate of 0.01:
-        >>> entrypoint("train data=coco8.yaml model=yolov8n.pt epochs=10 lr0=0.01")
-
-        Predict a YouTube video using a pretrained segmentation model at image size 320:
-        >>> entrypoint("predict model=yolov8n-seg.pt source='https://youtu.be/LNwODJXcvt4' imgsz=320")
-
-        Validate a pretrained detection model at batch-size 1 and image size 640:
-        >>> entrypoint("val model=yolov8n.pt data=coco8.yaml batch=1 imgsz=640")
-
-    Notes:
-        - If no arguments are passed, the function will display the usage help message.
-        - For a list of all available commands and their arguments, see the provided help messages and the
-          Ultralytics documentation at https://docs.ultralytics.com.
-    """
-    args = (debug.split(" ") if debug else ARGV)[1:]
-    if not args:  # no arguments passed
-        LOGGER.info(CLI_HELP_MSG)
-        return
-
-    special = {
-        "help": lambda: LOGGER.info(CLI_HELP_MSG),
-        "checks": checks.collect_system_info,
-        "version": lambda: LOGGER.info(__version__),
-        "settings": lambda: handle_yolo_settings(args[1:]),
-        "cfg": lambda: yaml_print(DEFAULT_CFG_PATH),
-        "hub": lambda: handle_yolo_hub(args[1:]),
-        "login": lambda: handle_yolo_hub(args),
-        "copy-cfg": copy_default_cfg,
-        "explorer": lambda: handle_explorer(args[1:]),
-        "streamlit-predict": lambda: handle_streamlit_inference(),
-    }
-    full_args_dict = {**DEFAULT_CFG_DICT, **{k: None for k in TASKS}, **{k: None for k in MODES}, **special}
-
-    # Define common misuses of special commands, i.e. -h, -help, --help
-    special.update({k[0]: v for k, v in special.items()})  # singular
-    special.update({k[:-1]: v for k, v in special.items() if len(k) > 1 and k.endswith("s")})  # singular
-    special = {**special, **{f"-{k}": v for k, v in special.items()}, **{f"--{k}": v for k, v in special.items()}}
-
-    overrides = {}  # basic overrides, i.e. imgsz=320
-    for a in merge_equals_args(args):  # merge spaces around '=' sign
-        if a.startswith("--"):
-            LOGGER.warning(f"WARNING ⚠️ argument '{a}' does not require leading dashes '--', updating to '{a[2:]}'.")
-            a = a[2:]
-        if a.endswith(","):
-            LOGGER.warning(f"WARNING ⚠️ argument '{a}' does not require trailing comma ',', updating to '{a[:-1]}'.")
-            a = a[:-1]
-        if "=" in a:
-            try:
-                k, v = parse_key_value_pair(a)
-                if k == "cfg" and v is not None:  # custom.yaml passed
-                    LOGGER.info(f"Overriding {DEFAULT_CFG_PATH} with {v}")
-                    overrides = {k: val for k, val in yaml_load(checks.check_yaml(v)).items() if k != "cfg"}
-                else:
-                    overrides[k] = v
-            except (NameError, SyntaxError, ValueError, AssertionError) as e:
-                check_dict_alignment(full_args_dict, {a: ""}, e)
-
-        elif a in TASKS:
-            overrides["task"] = a
-        elif a in MODES:
-            overrides["mode"] = a
-        elif a.lower() in special:
-            special[a.lower()]()
-            return
-        elif a in DEFAULT_CFG_DICT and isinstance(DEFAULT_CFG_DICT[a], bool):
-            overrides[a] = True  # auto-True for default bool args, i.e. 'yolo show' sets show=True
-        elif a in DEFAULT_CFG_DICT:
-            raise SyntaxError(
-                f"'{colorstr('red', 'bold', a)}' is a valid YOLO argument but is missing an '=' sign "
-                f"to set its value, i.e. try '{a}={DEFAULT_CFG_DICT[a]}'\n{CLI_HELP_MSG}"
-            )
-        else:
-            check_dict_alignment(full_args_dict, {a: ""})
-
-    # Check keys
-    check_dict_alignment(full_args_dict, overrides)
-
-    # Mode
-    mode = overrides.get("mode")
-    if mode is None:
-        mode = DEFAULT_CFG.mode or "predict"
-        LOGGER.warning(f"WARNING ⚠️ 'mode' argument is missing. Valid modes are {MODES}. Using default 'mode={mode}'.")
-    elif mode not in MODES:
-        raise ValueError(f"Invalid 'mode={mode}'. Valid modes are {MODES}.\n{CLI_HELP_MSG}")
-
-    # Task
-    task = overrides.pop("task", None)
-    if task:
-        if task not in TASKS:
-            raise ValueError(f"Invalid 'task={task}'. Valid tasks are {TASKS}.\n{CLI_HELP_MSG}")
-        if "model" not in overrides:
-            overrides["model"] = TASK2MODEL[task]
-
-    # Model
-    model = overrides.pop("model", DEFAULT_CFG.model)
-    if model is None:
-        model = "yolov8n.pt"
-        LOGGER.warning(f"WARNING ⚠️ 'model' argument is missing. Using default 'model={model}'.")
-    overrides["model"] = model
-    stem = Path(model).stem.lower()
-    if "rtdetr" in stem:  # guess architecture
-        from ultralytics import RTDETR
-
-        model = RTDETR(model)  # no task argument
-    elif "fastsam" in stem:
-        from ultralytics import FastSAM
-
-        model = FastSAM(model)
-    elif "sam2" in stem:
-        from ultralytics import SAM2
-
-        model = SAM2(model)
-    elif "sam" in stem:
-        from ultralytics import SAM
-
-        model = SAM(model)
-    else:
-        from ultralytics import YOLO
-
-        model = YOLO(model, task=task)
-    if isinstance(overrides.get("pretrained"), str):
-        model.load(overrides["pretrained"])
-
-    # Task Update
-    if task != model.task:
-        if task:
-            LOGGER.warning(
-                f"WARNING ⚠️ conflicting 'task={task}' passed with 'task={model.task}' model. "
-                f"Ignoring 'task={task}' and updating to 'task={model.task}' to match model."
-            )
-        task = model.task
-
-    # Mode
-    if mode in {"predict", "track"} and "source" not in overrides:
-        overrides["source"] = DEFAULT_CFG.source or ASSETS
-        LOGGER.warning(f"WARNING ⚠️ 'source' argument is missing. Using default 'source={overrides['source']}'.")
-    elif mode in {"train", "val"}:
-        if "data" not in overrides and "resume" not in overrides:
-            overrides["data"] = DEFAULT_CFG.data or TASK2DATA.get(task or DEFAULT_CFG.task, DEFAULT_CFG.data)
-            LOGGER.warning(f"WARNING ⚠️ 'data' argument is missing. Using default 'data={overrides['data']}'.")
-    elif mode == "export":
-        if "format" not in overrides:
-            overrides["format"] = DEFAULT_CFG.format or "torchscript"
-            LOGGER.warning(f"WARNING ⚠️ 'format' argument is missing. Using default 'format={overrides['format']}'.")
-
-    # Run command in python
-    getattr(model, mode)(**overrides)  # default args from model
-
-    # Show help
-    LOGGER.info(f"💡 Learn more at https://docs.ultralytics.com/modes/{mode}")
-
-
-# Special modes --------------------------------------------------------------------------------------------------------
-def copy_default_cfg():
-    """
-    Copies the default configuration file and creates a new one with '_copy' appended to its name.
-
-    This function duplicates the existing default configuration file (DEFAULT_CFG_PATH) and saves it
-    with '_copy' appended to its name in the current working directory. It provides a convenient way
-    to create a custom configuration file based on the default settings.
-
-    Examples:
-        >>> copy_default_cfg()
-        # Output: default.yaml copied to /path/to/current/directory/default_copy.yaml
-        # Example YOLO command with this new custom cfg:
-        #   yolo cfg='/path/to/current/directory/default_copy.yaml' imgsz=320 batch=8
-
-    Notes:
-        - The new configuration file is created in the current working directory.
-        - After copying, the function prints a message with the new file's location and an example
-          YOLO command demonstrating how to use the new configuration file.
-        - This function is useful for users who want to modify the default configuration without
-          altering the original file.
-    """
-    new_file = Path.cwd() / DEFAULT_CFG_PATH.name.replace(".yaml", "_copy.yaml")
-    shutil.copy2(DEFAULT_CFG_PATH, new_file)
-    LOGGER.info(
-        f"{DEFAULT_CFG_PATH} copied to {new_file}\n"
-        f"Example YOLO command with this new custom cfg:\n    yolo cfg='{new_file}' imgsz=320 batch=8"
-    )
-
-
-if __name__ == "__main__":
-    # Example: entrypoint(debug='yolo predict model=yolov8n.pt')
-    entrypoint(debug="")
->>>>>>> 9f22f451
+    entrypoint(debug="")