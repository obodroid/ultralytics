--- conflicted
+++ resolved
@@ -1,95 +1,3 @@
-<<<<<<< HEAD
-# Ultralytics YOLO 🚀, AGPL-3.0 license
-# Continuous Integration (CI) GitHub Actions tests broken link checker using https://github.com/lycheeverse/lychee
-# Ignores the following status codes to reduce false positives:
-#   - 403(OpenVINO, 'forbidden')
-#   - 429(Instagram, 'too many requests')
-#   - 500(Zenodo, 'cached')
-#   - 502(Zenodo, 'bad gateway')
-#   - 999(LinkedIn, 'unknown status code')
-
-name: Check Broken links
-
-on:
-  workflow_dispatch:
-  schedule:
-    - cron: "0 0 * * *" # runs at 00:00 UTC every day
-
-jobs:
-  Links:
-    runs-on: ubuntu-latest
-    steps:
-      - uses: actions/checkout@v4
-
-      - name: Download and install lychee
-        run: |
-          LYCHEE_URL=$(curl -s https://api.github.com/repos/lycheeverse/lychee/releases/latest | grep "browser_download_url" | grep "x86_64-unknown-linux-gnu.tar.gz" | cut -d '"' -f 4)
-          curl -L $LYCHEE_URL -o lychee.tar.gz
-          tar xzf lychee.tar.gz
-          sudo mv lychee /usr/local/bin
-
-      - name: Test Markdown and HTML links with retry
-        uses: nick-invision/retry@v3
-        with:
-          timeout_minutes: 5
-          retry_wait_seconds: 60
-          max_attempts: 3
-          command: |
-            lychee \
-            --scheme https \
-            --timeout 60 \
-            --insecure \
-            --accept 403,429,500,502,999 \
-            --exclude-all-private \
-            --exclude 'https?://(www\.)?(linkedin\.com|twitter\.com|instagram\.com|kaggle\.com|fonts\.gstatic\.com|url\.com)' \
-            --exclude-path docs/zh \
-            --exclude-path docs/es \
-            --exclude-path docs/ru \
-            --exclude-path docs/pt \
-            --exclude-path docs/fr \
-            --exclude-path docs/de \
-            --exclude-path docs/ja \
-            --exclude-path docs/ko \
-            --exclude-path docs/hi \
-            --exclude-path docs/ar \
-            --github-token ${{ secrets.GITHUB_TOKEN }} \
-            './**/*.md' \
-            './**/*.html'
-
-      - name: Test Markdown, HTML, YAML, Python and Notebook links with retry
-        if: github.event_name == 'workflow_dispatch'
-        uses: nick-invision/retry@v3
-        with:
-          timeout_minutes: 5
-          retry_wait_seconds: 60
-          max_attempts: 3
-          command: |
-            lychee \
-            --scheme https \
-            --timeout 60 \
-            --insecure \
-            --accept 429,999 \
-            --exclude-all-private \
-            --exclude 'https?://(www\.)?(linkedin\.com|twitter\.com|instagram\.com|kaggle\.com|fonts\.gstatic\.com|url\.com)' \
-            --exclude-path '**/ci.yaml' \
-            --exclude-path docs/zh \
-            --exclude-path docs/es \
-            --exclude-path docs/ru \
-            --exclude-path docs/pt \
-            --exclude-path docs/fr \
-            --exclude-path docs/de \
-            --exclude-path docs/ja \
-            --exclude-path docs/ko \
-            --exclude-path docs/hi \
-            --exclude-path docs/ar \
-            --github-token ${{ secrets.GITHUB_TOKEN }} \
-            './**/*.md' \
-            './**/*.html' \
-            './**/*.yml' \
-            './**/*.yaml' \
-            './**/*.py' \
-            './**/*.ipynb'
-=======
 # Ultralytics YOLO 🚀, AGPL-3.0 license
 # Continuous Integration (CI) GitHub Actions tests broken link checker using https://github.com/lycheeverse/lychee
 # Ignores the following status codes to reduce false positives:
@@ -181,5 +89,4 @@
             './**/*.yml' \
             './**/*.yaml' \
             './**/*.py' \
-            './**/*.ipynb'
->>>>>>> 9f22f451
+            './**/*.ipynb'